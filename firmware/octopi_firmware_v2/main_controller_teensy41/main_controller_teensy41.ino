#include <PacketSerial.h>
#include <FastLED.h>
#include <SPI.h>
#include "TMC4361A.h"
#include "TMC4361A_TMC2660_Utils.h"
#include "crc8.h"

//#include "def_octopi.h"
#include "def_octopi_80120.h"
//#include "def_gravitymachine.h"
//#include "def_squid.h"
//#include "def_platereader.h"
//#include "def_squid_vertical.h"

// the firmware support axes number
#define N_MOTOR 4
// default axes, such as X,Y,Z
#define STAGE_AXES 3

#define DEBUG_MODE false

/***************************************************************************************************/
/***************************************** Communications ******************************************/
/***************************************************************************************************/
// byte[0]: which motor to move: 0 x, 1 y, 2 z, 3 LED, 4 Laser
// byte[1]: what direction: 1 forward, 0 backward
// byte[2]: how many micro steps - upper 8 bits
// byte[3]: how many micro steps - lower 8 bits

static const int CMD_LENGTH = 8;
static const int MSG_LENGTH = 24;
byte buffer_rx[512];
byte buffer_tx[MSG_LENGTH];
volatile int buffer_rx_ptr;
byte cmd_id = 0;
bool mcu_cmd_execution_in_progress = false;
bool checksum_error = false;

// command sets
static const int MOVE_X = 0;
static const int MOVE_Y = 1;
static const int MOVE_Z = 2;
static const int MOVE_THETA = 3;
static const int MOVE_W = 4;
static const int HOME_OR_ZERO = 5;
static const int MOVETO_X = 6;
static const int MOVETO_Y = 7;
static const int MOVETO_Z = 8;
static const int SET_LIM = 9;
static const int TURN_ON_ILLUMINATION = 10;
static const int TURN_OFF_ILLUMINATION = 11;
static const int SET_ILLUMINATION = 12;
static const int SET_ILLUMINATION_LED_MATRIX = 13;
static const int ACK_JOYSTICK_BUTTON_PRESSED = 14;
static const int ANALOG_WRITE_ONBOARD_DAC = 15;
static const int SET_DAC80508_REFDIV_GAIN = 16;
static const int SET_ILLUMINATION_INTENSITY_FACTOR = 17;
static const int MOVETO_W = 18;
static const int SET_LIM_SWITCH_POLARITY = 20;
static const int CONFIGURE_STEPPER_DRIVER = 21;
static const int SET_MAX_VELOCITY_ACCELERATION = 22;
static const int SET_LEAD_SCREW_PITCH = 23;
static const int SET_OFFSET_VELOCITY = 24;
static const int CONFIGURE_STAGE_PID = 25;
static const int ENABLE_STAGE_PID = 26;
static const int DISABLE_STAGE_PID = 27;
static const int SET_HOME_SAFETY_MERGIN = 28;
static const int SET_PID_ARGUMENTS = 29;
static const int SEND_HARDWARE_TRIGGER = 30;
static const int SET_STROBE_DELAY = 31;
static const int SET_AXIS_DISABLE_ENABLE = 32;
static const int SET_PIN_LEVEL = 41;
static const int INITFILTERWHEEL = 253;
static const int INITIALIZE = 254;
static const int RESET = 255;

static const int COMPLETED_WITHOUT_ERRORS = 0;
static const int IN_PROGRESS = 1;
static const int CMD_CHECKSUM_ERROR = 2;
static const int CMD_INVALID = 3;
static const int CMD_EXECUTION_ERROR = 4;

static const int HOME_NEGATIVE = 1;
static const int HOME_POSITIVE = 0;
static const int HOME_OR_ZERO_ZERO = 2;

static const int AXIS_X = 0;
static const int AXIS_Y = 1;
static const int AXIS_Z = 2;
static const int AXIS_THETA = 3;
static const int AXES_XY = 4;
static const int AXIS_W = 5;

static const int BIT_POS_JOYSTICK_BUTTON = 0;

static const int LIM_CODE_X_POSITIVE = 0;
static const int LIM_CODE_X_NEGATIVE = 1;
static const int LIM_CODE_Y_POSITIVE = 2;
static const int LIM_CODE_Y_NEGATIVE = 3;
static const int LIM_CODE_Z_POSITIVE = 4;
static const int LIM_CODE_Z_NEGATIVE = 5;

static const int ACTIVE_LOW = 0;
static const int ACTIVE_HIGH = 1;
static const int DISABLED = 2;

/***************************************************************************************************/
/**************************************** Pin definations ******************************************/
/***************************************************************************************************/
// Teensy4.1 board v1 def

// illumination
static const int LASER_405nm = 5;   // to rename
static const int LASER_488nm = 4;   // to rename
static const int LASER_561nm = 22;   // to rename
static const int LASER_638nm = 3;  // to rename
static const int LASER_730nm = 23;  // to rename
static const int LASER_INTERLOCK = 1;
// PWM6 2
// PWM7 1
// PWM8 0

// output pins
//static const int digitial_output_pins = {2,1,6,7,8,9,10,15,24,25} // PWM 6-7, 9-16
//static const int num_digital_pins = 10;
// pin 7,8 (PWM 10, 11) may be used for UART, pin 24,25 (PWM 15, 16) may be used for UART
static const int num_digital_pins = 6;
static const int digitial_output_pins[num_digital_pins] = {2, 1, 6, 9, 10, 15}; // PWM 6-7, 9, 12-14

// camera trigger
static const int camera_trigger_pins[] = {29, 30, 31, 32, 16, 28}; // trigger 1-6

// motors
const uint8_t pin_TMC4361_CS[N_MOTOR] = {41, 36, 35, 34};
const uint8_t pin_TMC4361_CLK = 37;

// DAC
const int DAC8050x_CS_pin = 33;

// LED driver
const int pin_LT3932_SYNC = 25;

// power good
const int pin_PG = 0;

/***************************************************************************************************/
/************************************ camera trigger and strobe ************************************/
/***************************************************************************************************/
static const int TRIGGER_PULSE_LENGTH_us = 50;
bool trigger_output_level[6] = {HIGH, HIGH, HIGH, HIGH, HIGH, HIGH};
bool control_strobe[6] = {false, false, false, false, false, false};
bool strobe_output_level[6] = {LOW, LOW, LOW, LOW, LOW, LOW};
bool strobe_on[6] = {false, false, false, false, false, false};
int strobe_delay[6] = {0, 0, 0, 0, 0, 0};
long illumination_on_time[6] = {0, 0, 0, 0, 0, 0};
long timestamp_trigger_rising_edge[6] = {0, 0, 0, 0, 0, 0};
IntervalTimer strobeTimer;
static const int strobeTimer_interval_us = 100;

/***************************************************************************************************/
/******************************************* DAC80508 **********************************************/
/***************************************************************************************************/
const uint8_t DAC8050x_DAC_ADDR = 0x08;
const uint8_t DAC8050x_GAIN_ADDR = 0x04;
const uint8_t DAC8050x_CONFIG_ADDR = 0x03;

void set_DAC8050x_gain(uint8_t div, uint8_t gains) 
{
  uint16_t value = 0;
  value = (div << 8) + gains; 
  SPI.beginTransaction(SPISettings(1000000, MSBFIRST, SPI_MODE2));
  digitalWrite(DAC8050x_CS_pin, LOW);
  SPI.transfer(DAC8050x_GAIN_ADDR);
  SPI.transfer16(value);
  digitalWrite(DAC8050x_CS_pin, HIGH);
  SPI.endTransaction();
}

// REFDIV-E = 0 (no div), BUFF7-GAIN = 0 (no gain) 1 for channel 0-6, 2 for channel 7
void set_DAC8050x_default_gain()
{
  set_DAC8050x_gain(0x00, 0x80);
}

void set_DAC8050x_config()
{
  uint16_t value = 0;
  SPI.beginTransaction(SPISettings(1000000, MSBFIRST, SPI_MODE2));
  digitalWrite(DAC8050x_CS_pin, LOW);
  SPI.transfer(DAC8050x_CONFIG_ADDR);
  SPI.transfer16(value);
  digitalWrite(DAC8050x_CS_pin, HIGH);
  SPI.endTransaction();
}

void set_DAC8050x_output(int channel, uint16_t value)
{
  SPI.beginTransaction(SPISettings(1000000, MSBFIRST, SPI_MODE2));
  digitalWrite(DAC8050x_CS_pin, LOW);
  SPI.transfer(DAC8050x_DAC_ADDR + channel);
  SPI.transfer16(value);
  digitalWrite(DAC8050x_CS_pin, HIGH);
  SPI.endTransaction();
}

/***************************************************************************************************/
/******************************************* steppers **********************************************/
/***************************************************************************************************/
const uint32_t clk_Hz_TMC4361 = 16000000;
const uint8_t lft_sw_pol[N_MOTOR] = {0, 0, 0, 0};
const uint8_t rht_sw_pol[N_MOTOR] = {0, 0, 0, 0};
const uint8_t TMC4361_homing_sw[N_MOTOR] = {LEFT_SW, LEFT_SW, RGHT_SW, LEFT_SW};
const int32_t vslow = 0x04FFFC00;

uint32_t max_velocity_usteps[N_MOTOR];
uint32_t max_acceleration_usteps[N_MOTOR];

ConfigurationTypeDef tmc4361_configs[N_MOTOR];
TMC4361ATypeDef tmc4361[N_MOTOR];

long X_commanded_target_position = 0;
long Y_commanded_target_position = 0;
long Z_commanded_target_position = 0;
long W_commanded_target_position = 0;

bool X_commanded_movement_in_progress = false;
bool Y_commanded_movement_in_progress = false;
bool Z_commanded_movement_in_progress = false;
bool W_commanded_movement_in_progress = false;

int X_direction;
int Y_direction;
int Z_direction;
int W_direction;

int32_t focusPosition = 0;

long target_position;

int32_t X_pos = 0;
int32_t Y_pos = 0;
int32_t Z_pos = 0;
int32_t W_pos = 0;

float offset_velocity_x = 0;
float offset_velocity_y = 0;

bool closed_loop_position_control = false;

// limit swittch
bool is_homing_X = false;
bool is_homing_Y = false;
bool is_homing_Z = false;
bool is_homing_XY = false;
bool is_homing_W = false;
bool home_X_found = false;
bool home_Y_found = false;
bool home_Z_found = false;
bool home_W_found = false;
bool is_preparing_for_homing_X = false;
bool is_preparing_for_homing_Y = false;
bool is_preparing_for_homing_Z = false;
bool homing_direction_X;
bool homing_direction_Y;
bool homing_direction_Z;
bool homing_direction_W;
elapsedMicros us_since_x_home_found;
elapsedMicros us_since_y_home_found;
elapsedMicros us_since_z_home_found;
elapsedMicros us_since_w_home_found;
/* to do: move the movement direction sign from configuration.txt (python) to the firmware (with
   setPinsInverted() so that homing_direction_X, homing_direction_Y, homing_direction_Z will no
   longer be needed. This way the home switches can act as limit switches - right now because
   homing_direction_ needs be set by the computer, before they're set, the home switches cannot be
   used as limit switches. Alternatively, add homing_direction_set variables.
*/

long X_POS_LIMIT = X_POS_LIMIT_MM * steps_per_mm_X;
long X_NEG_LIMIT = X_NEG_LIMIT_MM * steps_per_mm_X;
long Y_POS_LIMIT = Y_POS_LIMIT_MM * steps_per_mm_Y;
long Y_NEG_LIMIT = Y_NEG_LIMIT_MM * steps_per_mm_Y;
long Z_POS_LIMIT = Z_POS_LIMIT_MM * steps_per_mm_Z;
long Z_NEG_LIMIT = Z_NEG_LIMIT_MM * steps_per_mm_Z;

// PID
bool stage_PID_enabled[N_MOTOR];

// PID arguments
typedef struct pid_arguments {
	uint16_t 	p;
	uint8_t 	i; 
	uint8_t 	d; 
} PID_ARGUMENTS;
PID_ARGUMENTS axes_pid_arg[N_MOTOR];

// home safety margin
uint16_t home_safety_margin[N_MOTOR] = {4, 4, 4, 4};

/***************************************************************************************************/
/******************************************** timing ***********************************************/
/***************************************************************************************************/
// IntervalTimer does not work on teensy with SPI, the below lines are to be removed
static const int TIMER_PERIOD = 500; // in us
volatile int counter_send_pos_update = 0;
volatile bool flag_send_pos_update = false;

static const int interval_send_pos_update = 10000; // in us
elapsedMicros us_since_last_pos_update;

static const int interval_check_position = 10000; // in us
elapsedMicros us_since_last_check_position;

static const int interval_send_joystick_update = 30000; // in us
elapsedMicros us_since_last_joystick_update;

static const int interval_check_limit = 20000; // in us
elapsedMicros us_since_last_check_limit;
/***************************************************************************************************/
/******************************************* joystick **********************************************/
/***************************************************************************************************/
PacketSerial joystick_packetSerial;
static const int JOYSTICK_MSG_LENGTH = 10;
bool flag_read_joystick = false;

// joystick xy
int16_t joystick_delta_x = 0;
int16_t joystick_delta_y = 0;

// joystick button
bool joystick_button_pressed = false;
long joystick_button_pressed_timestamp = 0;

// focus
int32_t focuswheel_pos = 0;
bool first_packet_from_joystick_panel = true;

// btns
uint8_t btns;

// the flag indicate whether the filterwheel is enbale or disable
bool enable_filterwheel = false;

void onJoystickPacketReceived(const uint8_t* buffer, size_t size)
{

  if (size != JOYSTICK_MSG_LENGTH)
  {
    if (DEBUG_MODE)
      Serial.println("! wrong number of bytes received !");
    return;
  }

  //  focuswheel_pos = uint32_t(buffer[0])*16777216 + uint32_t(buffer[1])*65536 + uint32_t(buffer[2])*256 + uint32_t(buffer[3]);
  //  focusPosition = focuswheel_pos;

  if (first_packet_from_joystick_panel)
  {
    focuswheel_pos = int32_t(uint32_t(buffer[0]) * 16777216 + uint32_t(buffer[1]) * 65536 + uint32_t(buffer[2]) * 256 + uint32_t(buffer[3]));
    first_packet_from_joystick_panel = false;
  }
  else
  {
    focusPosition = focusPosition + ( int32_t(uint32_t(buffer[0]) * 16777216 + uint32_t(buffer[1]) * 65536 + uint32_t(buffer[2]) * 256 + uint32_t(buffer[3])) - focuswheel_pos );
    focuswheel_pos = int32_t(uint32_t(buffer[0]) * 16777216 + uint32_t(buffer[1]) * 65536 + uint32_t(buffer[2]) * 256 + uint32_t(buffer[3]));
  }

  joystick_delta_x = JOYSTICK_SIGN_X * int16_t( uint16_t(buffer[4]) * 256 + uint16_t(buffer[5]) );
  joystick_delta_y = JOYSTICK_SIGN_Y * int16_t( uint16_t(buffer[6]) * 256 + uint16_t(buffer[7]) );
  btns = buffer[8];

  // temporary
  /*
    if(btns & 0x01)
    {
    joystick_button_pressed = true;
    joystick_button_pressed_timestamp = millis();
    // to add: ACK for the joystick panel
    }
  */

  flag_read_joystick = true;

}

/***************************************************************************************************/
/***************************************** illumination ********************************************/
/***************************************************************************************************/
int illumination_source = 0;
uint16_t illumination_intensity = 65535;
float illumination_intensity_factor = 0.6;
uint8_t led_matrix_r = 0;
uint8_t led_matrix_g = 0;
uint8_t led_matrix_b = 0;
static const int LED_MATRIX_MAX_INTENSITY = 100;
static const float GREEN_ADJUSTMENT_FACTOR = 1;
static const float RED_ADJUSTMENT_FACTOR = 1;
static const float BLUE_ADJUSTMENT_FACTOR = 1;
bool illumination_is_on = false;
void turn_on_illumination();
void turn_off_illumination();

static const int ILLUMINATION_SOURCE_LED_ARRAY_FULL = 0;
static const int ILLUMINATION_SOURCE_LED_ARRAY_LEFT_HALF = 1;
static const int ILLUMINATION_SOURCE_LED_ARRAY_RIGHT_HALF = 2;
static const int ILLUMINATION_SOURCE_LED_ARRAY_LEFTB_RIGHTR = 3;
static const int ILLUMINATION_SOURCE_LED_ARRAY_LOW_NA = 4;
static const int ILLUMINATION_SOURCE_LED_EXTERNAL_FET = 20;
static const int ILLUMINATION_SOURCE_LED_ARRAY_LEFT_DOT = 5;
static const int ILLUMINATION_SOURCE_LED_ARRAY_RIGHT_DOT = 6;
static const int ILLUMINATION_SOURCE_LED_ARRAY_TOP_HALF = 7;
static const int ILLUMINATION_SOURCE_LED_ARRAY_BOTTOM_HALF = 8;
static const int ILLUMINATION_SOURCE_405NM = 11;
static const int ILLUMINATION_SOURCE_488NM = 12;
static const int ILLUMINATION_SOURCE_638NM = 13;
static const int ILLUMINATION_SOURCE_561NM = 14;
static const int ILLUMINATION_SOURCE_730NM = 15;

#define NUM_LEDS DOTSTAR_NUM_LEDS
#define LED_MATRIX_DATA_PIN 26
#define LED_MATRIX_CLOCK_PIN 27
CRGB matrix[NUM_LEDS];

void set_all(CRGB * matrix, uint8_t r, uint8_t g, uint8_t b);
void set_left(CRGB * matrix, uint8_t r, uint8_t g, uint8_t b);
void set_right(CRGB * matrix, uint8_t r, uint8_t g, uint8_t b);
void set_top(CRGB * matrix, uint8_t r, uint8_t g, uint8_t b);
void set_bottom(CRGB * matrix, uint8_t r, uint8_t g, uint8_t b);
void set_low_na(CRGB * matrix, uint8_t r, uint8_t g, uint8_t b);
void set_left_dot(CRGB * matrix, uint8_t r, uint8_t g, uint8_t b);
void set_right_dot(CRGB * matrix, uint8_t r, uint8_t g, uint8_t b);
void clear_matrix(CRGB * matrix);
void turn_on_LED_matrix_pattern(CRGB * matrix, int pattern, uint8_t led_matrix_r, uint8_t led_matrix_g, uint8_t led_matrix_b);

void turn_on_illumination()
{
  illumination_is_on = true;
  switch (illumination_source)
  {
    case ILLUMINATION_SOURCE_LED_ARRAY_FULL:
      turn_on_LED_matrix_pattern(matrix, ILLUMINATION_SOURCE_LED_ARRAY_FULL, led_matrix_r, led_matrix_g, led_matrix_b);
      break;
    case ILLUMINATION_SOURCE_LED_ARRAY_LEFT_HALF:
      turn_on_LED_matrix_pattern(matrix, ILLUMINATION_SOURCE_LED_ARRAY_LEFT_HALF, led_matrix_r, led_matrix_g, led_matrix_b);
      break;
    case ILLUMINATION_SOURCE_LED_ARRAY_RIGHT_HALF:
      turn_on_LED_matrix_pattern(matrix, ILLUMINATION_SOURCE_LED_ARRAY_RIGHT_HALF, led_matrix_r, led_matrix_g, led_matrix_b);
      break;
    case ILLUMINATION_SOURCE_LED_ARRAY_LEFTB_RIGHTR:
      turn_on_LED_matrix_pattern(matrix, ILLUMINATION_SOURCE_LED_ARRAY_LEFTB_RIGHTR, led_matrix_r, led_matrix_g, led_matrix_b);
      break;
    case ILLUMINATION_SOURCE_LED_ARRAY_LOW_NA:
      turn_on_LED_matrix_pattern(matrix, ILLUMINATION_SOURCE_LED_ARRAY_LOW_NA, led_matrix_r, led_matrix_g, led_matrix_b);
      break;
    case ILLUMINATION_SOURCE_LED_ARRAY_LEFT_DOT:
      turn_on_LED_matrix_pattern(matrix, ILLUMINATION_SOURCE_LED_ARRAY_LEFT_DOT, led_matrix_r, led_matrix_g, led_matrix_b);
      break;
    case ILLUMINATION_SOURCE_LED_ARRAY_RIGHT_DOT:
      turn_on_LED_matrix_pattern(matrix, ILLUMINATION_SOURCE_LED_ARRAY_RIGHT_DOT, led_matrix_r, led_matrix_g, led_matrix_b);
      break;
    case ILLUMINATION_SOURCE_LED_ARRAY_TOP_HALF:
      turn_on_LED_matrix_pattern(matrix,ILLUMINATION_SOURCE_LED_ARRAY_TOP_HALF,led_matrix_r,led_matrix_g,led_matrix_b);
      break;
    case ILLUMINATION_SOURCE_LED_ARRAY_BOTTOM_HALF:
      turn_on_LED_matrix_pattern(matrix,ILLUMINATION_SOURCE_LED_ARRAY_BOTTOM_HALF,led_matrix_r,led_matrix_g,led_matrix_b);
      break;
    case ILLUMINATION_SOURCE_LED_EXTERNAL_FET:
      break;
    case ILLUMINATION_SOURCE_405NM:
      if(digitalRead(LASER_INTERLOCK) == LOW)
        digitalWrite(LASER_405nm, HIGH);
      break;
    case ILLUMINATION_SOURCE_488NM:
      if(digitalRead(LASER_INTERLOCK) == LOW)
        digitalWrite(LASER_488nm, HIGH);
      break;
    case ILLUMINATION_SOURCE_638NM:
      if(digitalRead(LASER_INTERLOCK) == LOW)
        digitalWrite(LASER_638nm, HIGH);
      break;
    case ILLUMINATION_SOURCE_561NM:
      if(digitalRead(LASER_INTERLOCK) == LOW)
        digitalWrite(LASER_561nm, HIGH);
      break;
    case ILLUMINATION_SOURCE_730NM:
      if(digitalRead(LASER_INTERLOCK) == LOW)
        digitalWrite(LASER_730nm, HIGH);
      break;
  }
}

void turn_off_illumination()
{
  switch(illumination_source)
  {
    case ILLUMINATION_SOURCE_LED_ARRAY_FULL:
      clear_matrix(matrix);
      break;
    case ILLUMINATION_SOURCE_LED_ARRAY_LEFT_HALF:
      clear_matrix(matrix);
      break;
    case ILLUMINATION_SOURCE_LED_ARRAY_RIGHT_HALF:
      clear_matrix(matrix);
      break;
    case ILLUMINATION_SOURCE_LED_ARRAY_LEFTB_RIGHTR:
      clear_matrix(matrix);
      break;
    case ILLUMINATION_SOURCE_LED_ARRAY_LOW_NA:
      clear_matrix(matrix);
      break;
    case ILLUMINATION_SOURCE_LED_ARRAY_LEFT_DOT:
      clear_matrix(matrix);
      break;
    case ILLUMINATION_SOURCE_LED_ARRAY_RIGHT_DOT:
      clear_matrix(matrix);
      break;
    case ILLUMINATION_SOURCE_LED_ARRAY_TOP_HALF:
      clear_matrix(matrix);
      break;
    case ILLUMINATION_SOURCE_LED_ARRAY_BOTTOM_HALF:
      clear_matrix(matrix);
      break;
    case ILLUMINATION_SOURCE_LED_EXTERNAL_FET:
      break;
    case ILLUMINATION_SOURCE_405NM:
      digitalWrite(LASER_405nm, LOW);
      break;
    case ILLUMINATION_SOURCE_488NM:
      digitalWrite(LASER_488nm, LOW);
      break;
    case ILLUMINATION_SOURCE_638NM:
      digitalWrite(LASER_638nm, LOW);
      break;
    case ILLUMINATION_SOURCE_561NM:
      digitalWrite(LASER_561nm, LOW);
      break;
    case ILLUMINATION_SOURCE_730NM:
      digitalWrite(LASER_730nm, LOW);
      break;
  }
  illumination_is_on = false;
}

void set_illumination(int source, uint16_t intensity)
{
  illumination_source = source;
  illumination_intensity = intensity * illumination_intensity_factor;
  switch (source)
  {
    case ILLUMINATION_SOURCE_405NM:
      set_DAC8050x_output(0, illumination_intensity);
      break;
    case ILLUMINATION_SOURCE_488NM:
      set_DAC8050x_output(1, illumination_intensity);
      break;
    case ILLUMINATION_SOURCE_638NM:
      set_DAC8050x_output(3, illumination_intensity);
      break;
    case ILLUMINATION_SOURCE_561NM:
      set_DAC8050x_output(2, illumination_intensity);
      break;
    case ILLUMINATION_SOURCE_730NM:
      set_DAC8050x_output(4, illumination_intensity);
      break;
  }
  if (illumination_is_on)
    turn_on_illumination(); //update the illumination
}

void set_illumination_led_matrix(int source, uint8_t r, uint8_t g, uint8_t b)
{
  illumination_source = source;
  led_matrix_r = r;
  led_matrix_g = g;
  led_matrix_b = b;
  if (illumination_is_on)
    turn_on_illumination(); //update the illumination
}

float get_current_pos_mm(int axis) {
	//int32_t value = tmc4361A_currentPosition(&tmc4361[axis]);
	//return tmc4361A_xmicrostepsTomm(&tmc4361[axis], value);
	int32_t enc = tmc4361A_read_encoder(&tmc4361[axis], 1);
	return tmc4361A_xmicrostepsTomm(&tmc4361[axis], enc);
}

void ISR_strobeTimer()
{
  for (int camera_channel = 0; camera_channel < 6; camera_channel++)
  {
    // strobe pulse
    if (control_strobe[camera_channel])
    {
      if (illumination_on_time[camera_channel] <= 30000)
      {
        // if the illumination on time is smaller than 30 ms, use delayMicroseconds to control the pulse length to avoid pulse length jitter
        if ( ((micros() - timestamp_trigger_rising_edge[camera_channel]) >= strobe_delay[camera_channel]) && strobe_output_level[camera_channel] == LOW )
        {
          turn_on_illumination();
          delayMicroseconds(illumination_on_time[camera_channel]);
          turn_off_illumination();
          control_strobe[camera_channel] = false;
        }
      }
      else
      {
        // start the strobe
        if ( ((micros() - timestamp_trigger_rising_edge[camera_channel]) >= strobe_delay[camera_channel]) && strobe_output_level[camera_channel] == LOW )
        {
          turn_on_illumination();
          strobe_output_level[camera_channel] = HIGH;
        }
        // end the strobe
        if (((micros() - timestamp_trigger_rising_edge[camera_channel]) >= strobe_delay[camera_channel] + illumination_on_time[camera_channel]) && strobe_output_level[camera_channel] == HIGH)
        {
          turn_off_illumination();
          strobe_output_level[camera_channel] = LOW;
          control_strobe[camera_channel] = false;
        }
      }
    }
  }
}

/***************************************************************************************************/
/********************************************* setup ***********************************************/
/***************************************************************************************************/
void setup() {

  // Initialize Native USB port
  SerialUSB.begin(2000000);
  delay(500);
  SerialUSB.setTimeout(200);
  //while(!SerialUSB);            // Wait until connection is established
  buffer_rx_ptr = 0;

  // Joystick packet serial
  Serial5.begin(115200);
  joystick_packetSerial.setStream(&Serial5);
  joystick_packetSerial.setPacketHandler(&onJoystickPacketReceived);

  // power good pin
  pinMode(pin_PG, INPUT_PULLUP);

  // laser safety interlock
  pinMode(LASER_INTERLOCK, INPUT_PULLUP);

  // camera trigger pins
  for (int i = 0; i < 6; i++)
  {
    pinMode(camera_trigger_pins[i], OUTPUT);
    digitalWrite(camera_trigger_pins[i], HIGH);
  }

  // enable pins
  pinMode(LASER_405nm, OUTPUT);
  digitalWrite(LASER_405nm, LOW);

  pinMode(LASER_488nm, OUTPUT);
  digitalWrite(LASER_488nm, LOW);

  pinMode(LASER_638nm, OUTPUT);
  digitalWrite(LASER_638nm, LOW);

  pinMode(LASER_561nm, OUTPUT);
  digitalWrite(LASER_561nm, LOW);

  pinMode(LASER_730nm, OUTPUT);
  digitalWrite(LASER_730nm, LOW);

  for (int i = 0; i < num_digital_pins; i++)
  {
    pinMode(digitial_output_pins[i], OUTPUT);
    digitalWrite(digitial_output_pins[i], LOW);
  }

  // disable all axes 
  for (int i = 0; i < N_MOTOR; i++)
  {
    pinMode(pin_TMC4361_CS[i], OUTPUT);
    digitalWrite(pin_TMC4361_CS[i], HIGH);
  }

  // LED drivers
  pinMode(pin_LT3932_SYNC, OUTPUT);
  analogWriteFrequency(pin_LT3932_SYNC, 2000000);
  analogWrite(pin_LT3932_SYNC, 128);

  // timer - does not work with SPI
  /*
    IntervalTimer systemTimer;
    systemTimer.begin(timer_interruptHandler, TIMER_PERIOD);
  */

  // DAC pins
  pinMode(DAC8050x_CS_pin, OUTPUT);
  digitalWrite(DAC8050x_CS_pin, HIGH);

  // wait for PG to turn high
  delay(100);
  while (!digitalRead(pin_PG))
  {
    delay(50);
  }

  /*********************************************************************************************************
   ************************************** TMC4361A + TMC2660 beginning *************************************
   *********************************************************************************************************/
  // PID
  for (int i = 0; i < N_MOTOR; i++) {
    stage_PID_enabled[i] = 0;

	axes_pid_arg[i].p = (1<<12);
	axes_pid_arg[i].i = 0;
	axes_pid_arg[i].d = 0;
  }

  // clock
  pinMode(pin_TMC4361_CLK, OUTPUT);
  analogWriteFrequency(pin_TMC4361_CLK, clk_Hz_TMC4361);
  analogWrite(pin_TMC4361_CLK, 128); // 50% duty

  // initialize TMC4361 structs with default values and initialize CS pins
  for (int i = 0; i < STAGE_AXES; i++)
  {
    // initialize the tmc4361 with their channel number and default configuration
    tmc4361A_init(&tmc4361[i], pin_TMC4361_CS[i], &tmc4361_configs[i], tmc4361A_defaultRegisterResetState);
    // set the chip select pins
    pinMode(pin_TMC4361_CS[i], OUTPUT);
    digitalWrite(pin_TMC4361_CS[i], HIGH);
  }

  // motor configurations
  tmc4361A_tmc2660_config(&tmc4361[x], (X_MOTOR_RMS_CURRENT_mA / 1000)*R_sense_xy / 0.2298, X_MOTOR_I_HOLD, 1, 1, 1, SCREW_PITCH_X_MM, FULLSTEPS_PER_REV_X, MICROSTEPPING_X);
  tmc4361A_tmc2660_config(&tmc4361[y], (Y_MOTOR_RMS_CURRENT_mA / 1000)*R_sense_xy / 0.2298, Y_MOTOR_I_HOLD, 1, 1, 1, SCREW_PITCH_Y_MM, FULLSTEPS_PER_REV_Y, MICROSTEPPING_Y);
  tmc4361A_tmc2660_config(&tmc4361[z], (Z_MOTOR_RMS_CURRENT_mA / 1000)*R_sense_z / 0.2298, Z_MOTOR_I_HOLD, 1, 1, 1, SCREW_PITCH_Z_MM, FULLSTEPS_PER_REV_Z, MICROSTEPPING_Z); // need to make current scaling on TMC2660 is > 16 (out of 31)

  // SPI
  SPI.begin();
  delayMicroseconds(5000);

  // initilize TMC4361 and TMC2660 - turn on functionality
  for (int i = 0; i < STAGE_AXES; i++)
    tmc4361A_tmc2660_init(&tmc4361[i], clk_Hz_TMC4361); // set up ICs with SPI control and other parameters

  // enable limit switch reading
  tmc4361A_enableLimitSwitch(&tmc4361[x], lft_sw_pol[x], LEFT_SW, flip_limit_switch_x);
  tmc4361A_enableLimitSwitch(&tmc4361[x], rht_sw_pol[x], RGHT_SW, flip_limit_switch_x);
  tmc4361A_enableLimitSwitch(&tmc4361[y], lft_sw_pol[y], LEFT_SW, flip_limit_switch_y);
  tmc4361A_enableLimitSwitch(&tmc4361[y], rht_sw_pol[y], RGHT_SW, flip_limit_switch_y);
  tmc4361A_enableLimitSwitch(&tmc4361[z], rht_sw_pol[z], RGHT_SW, false);
  tmc4361A_enableLimitSwitch(&tmc4361[z], lft_sw_pol[z], LEFT_SW, false); // removing this causes z homing to not work properly

  // motion profile configuration
  max_acceleration_usteps[x] = tmc4361A_ammToMicrosteps(&tmc4361[x], MAX_ACCELERATION_X_mm);
  max_acceleration_usteps[y] = tmc4361A_ammToMicrosteps(&tmc4361[y], MAX_ACCELERATION_Y_mm);
  max_acceleration_usteps[z] = tmc4361A_ammToMicrosteps(&tmc4361[z], MAX_ACCELERATION_Z_mm);
  max_acceleration_usteps[w] = tmc4361A_ammToMicrosteps(&tmc4361[w], MAX_ACCELERATION_W_mm);
  max_velocity_usteps[x] = tmc4361A_vmmToMicrosteps(&tmc4361[x], MAX_VELOCITY_X_mm);
  max_velocity_usteps[y] = tmc4361A_vmmToMicrosteps(&tmc4361[y], MAX_VELOCITY_Y_mm);
  max_velocity_usteps[z] = tmc4361A_vmmToMicrosteps(&tmc4361[z], MAX_VELOCITY_Z_mm);
  max_velocity_usteps[w] = tmc4361A_vmmToMicrosteps(&tmc4361[w], MAX_VELOCITY_W_mm);
  for (int i = 0; i < STAGE_AXES; i++)
  {
    // initialize ramp with default values
    tmc4361A_setMaxSpeed(&tmc4361[i], max_velocity_usteps[i]);
    tmc4361A_setMaxAcceleration(&tmc4361[i], max_acceleration_usteps[i]);
    tmc4361[i].rampParam[ASTART_IDX] = 0;
    tmc4361[i].rampParam[DFINAL_IDX] = 0;
    tmc4361A_sRampInit(&tmc4361[i]);

    tmc4361A_set_PID(&tmc4361[i], PID_DISABLE);
  }

  /*
    // homing - temporary
    tmc4361A_enableHomingLimit(&tmc4361[x], lft_sw_pol[x], TMC4361_homing_sw[x]);
    tmc4361A_moveToExtreme(&tmc4361[x], vslow*2, RGHT_DIR);
    tmc4361A_moveToExtreme(&tmc4361[x], vslow*2, LEFT_DIR);
    tmc4361A_setHome(&tmc4361[x]);

    tmc4361A_enableHomingLimit(&tmc4361[y], lft_sw_pol[y], TMC4361_homing_sw[y]);
    tmc4361A_moveToExtreme(&tmc4361[y], vslow*2, RGHT_DIR);
    tmc4361A_moveToExtreme(&tmc4361[y], vslow*2, LEFT_DIR);
    tmc4361A_setHome(&tmc4361[y]);
  */

  // homing switch settings
  tmc4361A_enableHomingLimit(&tmc4361[x], lft_sw_pol[x], TMC4361_homing_sw[x], home_safety_margin[x]);
  tmc4361A_enableHomingLimit(&tmc4361[y], lft_sw_pol[y], TMC4361_homing_sw[y], home_safety_margin[y]);
  tmc4361A_enableHomingLimit(&tmc4361[z], rht_sw_pol[z], TMC4361_homing_sw[z], home_safety_margin[z]);

  /*********************************************************************************************************
   ***************************************** TMC4361A + TMC2660 end ****************************************
   *********************************************************************************************************/
  // DAC init
  set_DAC8050x_config();
  set_DAC8050x_default_gain();

  // led matrix
  FastLED.addLeds<APA102, LED_MATRIX_DATA_PIN, LED_MATRIX_CLOCK_PIN, BGR, 1>(matrix, NUM_LEDS);  // 1 MHz clock rate

  // variables
  X_pos = 0;
  Y_pos = 0;
  Z_pos = 0;
  W_pos = 0;

  offset_velocity_x = 0;
  offset_velocity_y = 0;

  // strobe timer
  strobeTimer.begin(ISR_strobeTimer, strobeTimer_interval_us);

  // motor stall prevention
  tmc4361A_config_init_stallGuard(&tmc4361[x], 12, true, 1);
  tmc4361A_config_init_stallGuard(&tmc4361[y], 12, true, 1);

  // initialize timer value
  us_since_last_pos_update = 5000;
  us_since_last_check_position = 3000;
  us_since_last_joystick_update = 3000;
  us_since_last_check_limit = 2000;
}

/***************************************************************************************************/
/********************************************** loop ***********************************************/
/***************************************************************************************************/

void loop() {

  // process incoming packets
  joystick_packetSerial.update();

  // read one meesage from the buffer
  while (SerialUSB.available())
  {
    buffer_rx[buffer_rx_ptr] = SerialUSB.read();
    buffer_rx_ptr = buffer_rx_ptr + 1;
    if (buffer_rx_ptr == CMD_LENGTH)
    {
      buffer_rx_ptr = 0;
      cmd_id = buffer_rx[0];
      uint8_t checksum = crc8ccitt(buffer_rx, CMD_LENGTH - 1);
      if (checksum != buffer_rx[CMD_LENGTH - 1])
      {
        checksum_error = true;
        // empty the serial buffer because byte-level out-of-sync can also cause this error
        while (SerialUSB.available())
          SerialUSB.read();
        return;
      }
      else
      {
        checksum_error = false;
      }

      switch (buffer_rx[1])
      {
        case MOVE_X:
          {
            long relative_position = int32_t(uint32_t(buffer_rx[2]) * 16777216 + uint32_t(buffer_rx[3]) * 65536 + uint32_t(buffer_rx[4]) * 256 + uint32_t(buffer_rx[5]));
            long current_position = tmc4361A_currentPosition(&tmc4361[x]);
            X_direction = sgn(relative_position);
            X_commanded_target_position = ( relative_position > 0 ? min(current_position + relative_position, X_POS_LIMIT) : max(current_position + relative_position, X_NEG_LIMIT) );
            if ( tmc4361A_moveTo(&tmc4361[x], X_commanded_target_position) == 0)
            {
              X_commanded_movement_in_progress = true;
              mcu_cmd_execution_in_progress = true;
            }
            break;
          }
        case MOVE_Y:
          {
            long relative_position = int32_t(uint32_t(buffer_rx[2]) * 16777216 + uint32_t(buffer_rx[3]) * 65536 + uint32_t(buffer_rx[4]) * 256 + uint32_t(buffer_rx[5]));
            long current_position = tmc4361A_currentPosition(&tmc4361[y]);
            Y_direction = sgn(relative_position);
            Y_commanded_target_position = ( relative_position > 0 ? min(current_position + relative_position, Y_POS_LIMIT) : max(current_position + relative_position, Y_NEG_LIMIT) );
            if ( tmc4361A_moveTo(&tmc4361[y], Y_commanded_target_position) == 0)
            {
              Y_commanded_movement_in_progress = true;
              mcu_cmd_execution_in_progress = true;
            }
            break;
          }
        case MOVE_Z:
          {
            long relative_position = int32_t(uint32_t(buffer_rx[2]) * 16777216 + uint32_t(buffer_rx[3]) * 65536 + uint32_t(buffer_rx[4]) * 256 + uint32_t(buffer_rx[5]));
            long current_position = tmc4361A_currentPosition(&tmc4361[z]);
            Z_direction = sgn(relative_position);
            Z_commanded_target_position = ( relative_position > 0 ? min(current_position + relative_position, Z_POS_LIMIT) : max(current_position + relative_position, Z_NEG_LIMIT) );
            focusPosition = Z_commanded_target_position;
            if ( tmc4361A_moveTo(&tmc4361[z], Z_commanded_target_position) == 0)
            {
              Z_commanded_movement_in_progress = true;
              mcu_cmd_execution_in_progress = true;
            }
            break;
          }
        case MOVE_W:
          {
            if (enable_filterwheel == true) {
              long relative_position = int32_t(uint32_t(buffer_rx[2]) * 16777216 + uint32_t(buffer_rx[3]) * 65536 + uint32_t(buffer_rx[4]) * 256 + uint32_t(buffer_rx[5]));
              long current_position = tmc4361A_currentPosition(&tmc4361[w]);
              W_direction = sgn(relative_position);
              W_commanded_target_position = current_position + relative_position;
              if ( tmc4361A_moveTo(&tmc4361[w], W_commanded_target_position) == 0)
              {
                W_commanded_movement_in_progress = true;
                mcu_cmd_execution_in_progress = true;
              }
            }
            break;
          }
        case MOVETO_X:
          {
            long absolute_position = int32_t(uint32_t(buffer_rx[2]) * 16777216 + uint32_t(buffer_rx[3]) * 65536 + uint32_t(buffer_rx[4]) * 256 + uint32_t(buffer_rx[5]));
            X_direction = sgn(absolute_position - tmc4361A_currentPosition(&tmc4361[x]));
            X_commanded_target_position = absolute_position;
            if (tmc4361A_moveTo(&tmc4361[x], X_commanded_target_position) == 0)
            {
              X_commanded_movement_in_progress = true;
              mcu_cmd_execution_in_progress = true;
            }
            break;
          }
        case MOVETO_Y:
          {
            long absolute_position = int32_t(uint32_t(buffer_rx[2]) * 16777216 + uint32_t(buffer_rx[3]) * 65536 + uint32_t(buffer_rx[4]) * 256 + uint32_t(buffer_rx[5]));
            Y_direction = sgn(absolute_position - tmc4361A_currentPosition(&tmc4361[y]));
            Y_commanded_target_position = absolute_position;
            if (tmc4361A_moveTo(&tmc4361[y], Y_commanded_target_position) == 0)
            {
              Y_commanded_movement_in_progress = true;
              mcu_cmd_execution_in_progress = true;
            }
            break;
          }
        case MOVETO_Z:
          {
            long absolute_position = int32_t(uint32_t(buffer_rx[2]) * 16777216 + uint32_t(buffer_rx[3]) * 65536 + uint32_t(buffer_rx[4]) * 256 + uint32_t(buffer_rx[5]));
            Z_direction = sgn(absolute_position - tmc4361A_currentPosition(&tmc4361[z]));
            Z_commanded_target_position = absolute_position;
            if (tmc4361A_moveTo(&tmc4361[z], Z_commanded_target_position) == 0)
            {
              focusPosition = absolute_position;
              Z_commanded_movement_in_progress = true;
              mcu_cmd_execution_in_progress = true;
            }
            break;
          }
        case SET_LIM:
          {
            switch (buffer_rx[2])
            {
              case LIM_CODE_X_POSITIVE:
                {
                  X_POS_LIMIT = int32_t(uint32_t(buffer_rx[3]) * 16777216 + uint32_t(buffer_rx[4]) * 65536 + uint32_t(buffer_rx[5]) * 256 + uint32_t(buffer_rx[6]));
                  tmc4361A_setVirtualLimit(&tmc4361[x], 1, X_POS_LIMIT);
                  tmc4361A_enableVirtualLimitSwitch(&tmc4361[x], 1);
                  break;
                }
              case LIM_CODE_X_NEGATIVE:
                {
                  X_NEG_LIMIT = int32_t(uint32_t(buffer_rx[3]) * 16777216 + uint32_t(buffer_rx[4]) * 65536 + uint32_t(buffer_rx[5]) * 256 + uint32_t(buffer_rx[6]));
                  tmc4361A_setVirtualLimit(&tmc4361[x], -1, X_NEG_LIMIT);
                  tmc4361A_enableVirtualLimitSwitch(&tmc4361[x], -1);
                  break;
                }
              case LIM_CODE_Y_POSITIVE:
                {
                  Y_POS_LIMIT = int32_t(uint32_t(buffer_rx[3]) * 16777216 + uint32_t(buffer_rx[4]) * 65536 + uint32_t(buffer_rx[5]) * 256 + uint32_t(buffer_rx[6]));
                  tmc4361A_setVirtualLimit(&tmc4361[y], 1, Y_POS_LIMIT);
                  tmc4361A_enableVirtualLimitSwitch(&tmc4361[y], 1);
                  break;
                }
              case LIM_CODE_Y_NEGATIVE:
                {
                  Y_NEG_LIMIT = int32_t(uint32_t(buffer_rx[3]) * 16777216 + uint32_t(buffer_rx[4]) * 65536 + uint32_t(buffer_rx[5]) * 256 + uint32_t(buffer_rx[6]));
                  tmc4361A_setVirtualLimit(&tmc4361[y], -1, Y_NEG_LIMIT);
                  tmc4361A_enableVirtualLimitSwitch(&tmc4361[y], -1);
                  break;
                }
              case LIM_CODE_Z_POSITIVE:
                {
                  Z_POS_LIMIT = int32_t(uint32_t(buffer_rx[3]) * 16777216 + uint32_t(buffer_rx[4]) * 65536 + uint32_t(buffer_rx[5]) * 256 + uint32_t(buffer_rx[6]));
                  tmc4361A_setVirtualLimit(&tmc4361[z], 1, Z_POS_LIMIT);
                  tmc4361A_enableVirtualLimitSwitch(&tmc4361[z], 1);
                  break;
                }
              case LIM_CODE_Z_NEGATIVE:
                {
                  Z_NEG_LIMIT = int32_t(uint32_t(buffer_rx[3]) * 16777216 + uint32_t(buffer_rx[4]) * 65536 + uint32_t(buffer_rx[5]) * 256 + uint32_t(buffer_rx[6]));
                  tmc4361A_setVirtualLimit(&tmc4361[z], -1, Z_NEG_LIMIT);
                  tmc4361A_enableVirtualLimitSwitch(&tmc4361[z], -1);
                  break;
                }
            }
            break;
          }
        case SET_LIM_SWITCH_POLARITY:
          {
            switch (buffer_rx[2])
            {
              case AXIS_X:
                {
                  if (buffer_rx[3] != DISABLED)
                  {
                    LIM_SWITCH_X_ACTIVE_LOW = (buffer_rx[3] == ACTIVE_LOW);
                  }
                  break;
                }
              case AXIS_Y:
                {
                  if (buffer_rx[3] != DISABLED)
                  {
                    LIM_SWITCH_Y_ACTIVE_LOW = (buffer_rx[3] == ACTIVE_LOW);
                  }
                  break;
                }
              case AXIS_Z:
                {
                  if (buffer_rx[3] != DISABLED)
                  {
                    LIM_SWITCH_Z_ACTIVE_LOW = (buffer_rx[3] == ACTIVE_LOW);
                  }
                  break;
                }
            }
            break;
          }
		case SET_HOME_SAFETY_MERGIN:
		  {
            switch (buffer_rx[2])
            {
              case AXIS_X:
                {
                  uint16_t margin = (uint16_t(buffer_rx[3]) << 8) + uint16_t(buffer_rx[4]);
                  float home_safety_margin_mm = float(margin) / 1000.0;
                  home_safety_margin[x] = tmc4361A_xmmToMicrosteps(&tmc4361[x], home_safety_margin_mm);
             	    tmc4361A_enableHomingLimit(&tmc4361[x], lft_sw_pol[x], TMC4361_homing_sw[x], home_safety_margin[x]);
                  break;
                }
              case AXIS_Y:
                {
                  uint16_t margin = (uint16_t(buffer_rx[3]) << 8) + uint16_t(buffer_rx[4]);
               	  float home_safety_margin_mm = float(margin) / 1000.0;
               	  home_safety_margin[y] = tmc4361A_xmmToMicrosteps(&tmc4361[y], home_safety_margin_mm);
                  tmc4361A_enableHomingLimit(&tmc4361[y], lft_sw_pol[y], TMC4361_homing_sw[y], home_safety_margin[y]);
                  break;
                }
              case AXIS_Z:
                {
                  uint16_t margin = (uint16_t(buffer_rx[3]) << 8) + uint16_t(buffer_rx[4]);
              	  float home_safety_margin_mm = float(margin) / 1000.0;
                  home_safety_margin[z] = tmc4361A_xmmToMicrosteps(&tmc4361[z], home_safety_margin_mm);
                  tmc4361A_enableHomingLimit(&tmc4361[z], lft_sw_pol[z], TMC4361_homing_sw[z], home_safety_margin[z]);
                  break;
                }
            }
            break;
		  }
		case SET_PID_ARGUMENTS:
		  {
			int axis = buffer_rx[2];
			uint16_t p = (uint16_t(buffer_rx[3]) << 8) + uint16_t(buffer_rx[4]);
			uint8_t  i = uint8_t(buffer_rx[5]);
			uint8_t  d = uint8_t(buffer_rx[6]);

			axes_pid_arg[axis].p = p; 
			axes_pid_arg[axis].i = i;
			axes_pid_arg[axis].d = d;

		  	break;
		  }
        case CONFIGURE_STEPPER_DRIVER:
          {
            switch (buffer_rx[2])
            {
              case AXIS_X:
                {
                  int microstepping_setting = buffer_rx[3];
                  if (microstepping_setting > 128)
                    microstepping_setting = 256;
                  MICROSTEPPING_X = microstepping_setting == 0 ? 1 : microstepping_setting;
                  steps_per_mm_X = FULLSTEPS_PER_REV_X * MICROSTEPPING_X / SCREW_PITCH_X_MM;
                  X_MOTOR_RMS_CURRENT_mA = uint16_t(buffer_rx[4]) * 256 + uint16_t(buffer_rx[5]);
                  X_MOTOR_I_HOLD = float(buffer_rx[6]) / 255;
                  tmc4361A_tmc2660_config(&tmc4361[x], (X_MOTOR_RMS_CURRENT_mA / 1000.0)*R_sense_xy / 0.2298, X_MOTOR_I_HOLD, 1, 1, 1, SCREW_PITCH_X_MM, FULLSTEPS_PER_REV_X, MICROSTEPPING_X);
                  tmc4361A_tmc2660_update(&tmc4361[x]);
                  break;
                }
              case AXIS_Y:
                {
                  int microstepping_setting = buffer_rx[3];
                  if (microstepping_setting > 128)
                    microstepping_setting = 256;
                  MICROSTEPPING_Y = microstepping_setting == 0 ? 1 : microstepping_setting;
                  steps_per_mm_Y = FULLSTEPS_PER_REV_Y * MICROSTEPPING_Y / SCREW_PITCH_Y_MM;
                  Y_MOTOR_RMS_CURRENT_mA = uint16_t(buffer_rx[4]) * 256 + uint16_t(buffer_rx[5]);
                  Y_MOTOR_I_HOLD = float(buffer_rx[6]) / 255;
                  tmc4361A_tmc2660_config(&tmc4361[y], (Y_MOTOR_RMS_CURRENT_mA / 1000.0)*R_sense_xy / 0.2298, Y_MOTOR_I_HOLD, 1, 1, 1, SCREW_PITCH_Y_MM, FULLSTEPS_PER_REV_Y, MICROSTEPPING_Y);
                  tmc4361A_tmc2660_update(&tmc4361[y]);
                  break;
                }
              case AXIS_Z:
                {
                  int microstepping_setting = buffer_rx[3];
                  if (microstepping_setting > 128)
                    microstepping_setting = 256;
                  MICROSTEPPING_Z = microstepping_setting == 0 ? 1 : microstepping_setting;
                  steps_per_mm_Z = FULLSTEPS_PER_REV_Z * MICROSTEPPING_Z / SCREW_PITCH_Z_MM;
                  Z_MOTOR_RMS_CURRENT_mA = uint16_t(buffer_rx[4]) * 256 + uint16_t(buffer_rx[5]);
                  Z_MOTOR_I_HOLD = float(buffer_rx[6]) / 255;
                  tmc4361A_tmc2660_config(&tmc4361[z], (Z_MOTOR_RMS_CURRENT_mA / 1000.0)*R_sense_z / 0.2298, Z_MOTOR_I_HOLD, 1, 1, 1, SCREW_PITCH_Z_MM, FULLSTEPS_PER_REV_Z, MICROSTEPPING_Z);
                  tmc4361A_tmc2660_update(&tmc4361[z]);
                  break;
                }
              case AXIS_W:
                {
                  if (enable_filterwheel == true) {
                    int microstepping_setting = buffer_rx[3];
                    if (microstepping_setting > 128)
                      microstepping_setting = 256;
                    MICROSTEPPING_W = microstepping_setting == 0 ? 1 : microstepping_setting;
                    steps_per_mm_W = FULLSTEPS_PER_REV_W * MICROSTEPPING_W / SCREW_PITCH_W_MM;
                    W_MOTOR_RMS_CURRENT_mA = uint16_t(buffer_rx[4]) * 256 + uint16_t(buffer_rx[5]);
                    W_MOTOR_I_HOLD = float(buffer_rx[6]) / 255;
                    tmc4361A_tmc2660_config(&tmc4361[w], (W_MOTOR_RMS_CURRENT_mA / 1000.0)*R_sense_w / 0.2298, W_MOTOR_I_HOLD, 1, 1, 1, SCREW_PITCH_W_MM, FULLSTEPS_PER_REV_W, MICROSTEPPING_W);
                    tmc4361A_tmc2660_update(&tmc4361[w]);
                  }
                  break;
                }
            }
            break;
          }
        case SET_MAX_VELOCITY_ACCELERATION:
          {
            switch (buffer_rx[2])
            {
              case AXIS_X:
                {
                  MAX_VELOCITY_X_mm = float(uint16_t(buffer_rx[3]) * 256 + uint16_t(buffer_rx[4])) / 100;
                  MAX_ACCELERATION_X_mm = float(uint16_t(buffer_rx[5]) * 256 + uint16_t(buffer_rx[6])) / 10;
                  tmc4361A_setMaxSpeed(&tmc4361[x], tmc4361A_vmmToMicrosteps( &tmc4361[x], MAX_VELOCITY_X_mm) );
                  tmc4361A_setMaxAcceleration(&tmc4361[x], tmc4361A_ammToMicrosteps( &tmc4361[x], MAX_ACCELERATION_X_mm) );
                  break;
                }
              case AXIS_Y:
                {
                  MAX_VELOCITY_Y_mm = float(uint16_t(buffer_rx[3]) * 256 + uint16_t(buffer_rx[4])) / 100;
                  MAX_ACCELERATION_Y_mm = float(uint16_t(buffer_rx[5]) * 256 + uint16_t(buffer_rx[6])) / 10;
                  tmc4361A_setMaxSpeed(&tmc4361[y], tmc4361A_vmmToMicrosteps( &tmc4361[y], MAX_VELOCITY_Y_mm) );
                  tmc4361A_setMaxAcceleration(&tmc4361[y], tmc4361A_ammToMicrosteps( &tmc4361[y], MAX_ACCELERATION_Y_mm) );
                  break;
                }
              case AXIS_Z:
                {
                  MAX_VELOCITY_Z_mm = float(uint16_t(buffer_rx[3]) * 256 + uint16_t(buffer_rx[4])) / 100;
                  MAX_ACCELERATION_Z_mm = float(uint16_t(buffer_rx[5]) * 256 + uint16_t(buffer_rx[6])) / 10;
                  tmc4361A_setMaxSpeed(&tmc4361[z], tmc4361A_vmmToMicrosteps( &tmc4361[z], MAX_VELOCITY_Z_mm) );
                  tmc4361A_setMaxAcceleration(&tmc4361[z], tmc4361A_ammToMicrosteps( &tmc4361[z], MAX_ACCELERATION_Z_mm) );
                  break;
                }
              case AXIS_W:
                {
                  if (enable_filterwheel == true) {
                    MAX_VELOCITY_W_mm = float(uint16_t(buffer_rx[3]) * 256 + uint16_t(buffer_rx[4])) / 100;
                    MAX_ACCELERATION_W_mm = float(uint16_t(buffer_rx[5]) * 256 + uint16_t(buffer_rx[6])) / 10;
                    tmc4361A_setMaxSpeed(&tmc4361[w], tmc4361A_vmmToMicrosteps( &tmc4361[w], MAX_VELOCITY_W_mm) );
                    tmc4361A_setMaxAcceleration(&tmc4361[w], tmc4361A_ammToMicrosteps( &tmc4361[w], MAX_ACCELERATION_W_mm) );
                  }
                  break;
                }
            }
            break;
          }
        case SET_LEAD_SCREW_PITCH:
          {
            switch (buffer_rx[2])
            {
              case AXIS_X:
                {
                  SCREW_PITCH_X_MM = float(uint16_t(buffer_rx[3]) * 256 + uint16_t(buffer_rx[4])) / 1000;
                  steps_per_mm_X = FULLSTEPS_PER_REV_X * MICROSTEPPING_X / SCREW_PITCH_X_MM;
                  break;
                }
              case AXIS_Y:
                {
                  SCREW_PITCH_Y_MM = float(uint16_t(buffer_rx[3]) * 256 + uint16_t(buffer_rx[4])) / 1000;
                  steps_per_mm_Y = FULLSTEPS_PER_REV_Y * MICROSTEPPING_Y / SCREW_PITCH_Y_MM;
                  break;
                }
              case AXIS_Z:
                {
                  SCREW_PITCH_Z_MM = float(uint16_t(buffer_rx[3]) * 256 + uint16_t(buffer_rx[4])) / 1000;
                  steps_per_mm_Z = FULLSTEPS_PER_REV_Z * MICROSTEPPING_Z / SCREW_PITCH_Z_MM;
                  break;
                }
              case AXIS_W:
                {
                  if (enable_filterwheel == true) {
                    SCREW_PITCH_W_MM = float(uint16_t(buffer_rx[3]) * 256 + uint16_t(buffer_rx[4])) / 1000;
                    steps_per_mm_W = FULLSTEPS_PER_REV_W * MICROSTEPPING_W / SCREW_PITCH_W_MM;
                  }
                  break;
                }
            }
            break;
          }
        case HOME_OR_ZERO:
          {
            // zeroing
            if (buffer_rx[3] == HOME_OR_ZERO_ZERO)
            {
              switch (buffer_rx[2])
              {
                case AXIS_X:
                  tmc4361A_setCurrentPosition(&tmc4361[x], 0);
                  X_pos = 0;
                  break;
                case AXIS_Y:
                  tmc4361A_setCurrentPosition(&tmc4361[y], 0);
                  Y_pos = 0;
                  break;
                case AXIS_Z:
                  tmc4361A_setCurrentPosition(&tmc4361[z], 0);
                  Z_pos = 0;
                  focusPosition = 0;
                  break;
                case AXIS_W:
                  if (enable_filterwheel == true) {
                    tmc4361A_setCurrentPosition(&tmc4361[w], 0);
                    W_pos = 0;
                  }
                  break;
              }
            }
            // atomic operation, no need to change mcu_cmd_execution_in_progress flag
            // homing
            else if (buffer_rx[3] == HOME_NEGATIVE || buffer_rx[3] == HOME_POSITIVE)
            {
              switch (buffer_rx[2])
              {
                case AXIS_X:
                  if (stage_PID_enabled[AXIS_X] == 1)
                    tmc4361A_set_PID(&tmc4361[AXIS_X], PID_DISABLE);
                  tmc4361A_disableVirtualLimitSwitch(&tmc4361[x], -1);
                  tmc4361A_disableVirtualLimitSwitch(&tmc4361[x], 1);
                  homing_direction_X = buffer_rx[3];
                  home_X_found = false;
                  if (homing_direction_X == HOME_NEGATIVE) // use the left limit switch for homing
                  {
                    if ( tmc4361A_readLimitSwitches(&tmc4361[x]) == LEFT_SW )
                    {
                      // get out of the hysteresis zone
                      is_preparing_for_homing_X = true;
                      tmc4361A_readInt(&tmc4361[x], TMC4361A_EVENTS);
                      tmc4361A_setSpeed(&tmc4361[x], tmc4361A_vmmToMicrosteps( &tmc4361[x], RGHT_DIR * HOMING_VELOCITY_X * MAX_VELOCITY_X_mm ));
                    }
                    else
                    {
                      is_homing_X = true;
                      tmc4361A_readInt(&tmc4361[x], TMC4361A_EVENTS);
                      tmc4361A_setSpeed(&tmc4361[x], tmc4361A_vmmToMicrosteps( &tmc4361[x], LEFT_DIR * HOMING_VELOCITY_X * MAX_VELOCITY_X_mm ));
                    }
                  }
                  else // use the right limit switch for homing
                  {
                    if ( tmc4361A_readLimitSwitches(&tmc4361[x]) == RGHT_SW )
                    {
                      // get out of the hysteresis zone
                      is_preparing_for_homing_X = true;
                      tmc4361A_readInt(&tmc4361[x], TMC4361A_EVENTS);
                      tmc4361A_setSpeed(&tmc4361[x], tmc4361A_vmmToMicrosteps( &tmc4361[x], LEFT_DIR * HOMING_VELOCITY_X * MAX_VELOCITY_X_mm ));
                    }
                    else
                    {
                      is_homing_X = true;
                      tmc4361A_readInt(&tmc4361[x], TMC4361A_EVENTS);
                      tmc4361A_setSpeed(&tmc4361[x], tmc4361A_vmmToMicrosteps( &tmc4361[x], RGHT_DIR * HOMING_VELOCITY_X * MAX_VELOCITY_X_mm ));
                    }
                  }
                  /*
                    if(digitalRead(X_LIM)==(LIM_SWITCH_X_ACTIVE_LOW?HIGH:LOW))
                    {
                    is_homing_X = true;
                    if(homing_direction_X==HOME_NEGATIVE)
                      stepper_X.setSpeed(-HOMING_VELOCITY_X*MAX_VELOCITY_X_mm*steps_per_mm_X);
                    else
                      stepper_X.setSpeed(HOMING_VELOCITY_X*MAX_VELOCITY_X_mm*steps_per_mm_X);
                    }
                    else
                    {
                    // get out of the hysteresis zone
                    is_preparing_for_homing_X = true;
                    if(homing_direction_X==HOME_NEGATIVE)
                      stepper_X.setSpeed(HOMING_VELOCITY_X*MAX_VELOCITY_X_mm*steps_per_mm_X);
                    else
                      stepper_X.setSpeed(-HOMING_VELOCITY_X*MAX_VELOCITY_X_mm*steps_per_mm_X);
                    }
                  */
                  break;
                case AXIS_Y:
                  if (stage_PID_enabled[AXIS_Y] == 1)
                    tmc4361A_set_PID(&tmc4361[AXIS_Y], PID_DISABLE);
                  tmc4361A_disableVirtualLimitSwitch(&tmc4361[y], -1);
                  tmc4361A_disableVirtualLimitSwitch(&tmc4361[y], 1);
                  homing_direction_Y = buffer_rx[3];
                  home_Y_found = false;
                  if (homing_direction_Y == HOME_NEGATIVE) // use the left limit switch for homing
                  {
                    if ( tmc4361A_readLimitSwitches(&tmc4361[y]) == LEFT_SW )
                    {
                      // get out of the hysteresis zone
                      is_preparing_for_homing_Y = true;
                      tmc4361A_readInt(&tmc4361[y], TMC4361A_EVENTS);
                      tmc4361A_setSpeed(&tmc4361[y], tmc4361A_vmmToMicrosteps( &tmc4361[y], RGHT_DIR * HOMING_VELOCITY_Y * MAX_VELOCITY_Y_mm ));
                    }
                    else
                    {
                      is_homing_Y = true;
                      tmc4361A_readInt(&tmc4361[y], TMC4361A_EVENTS);
                      tmc4361A_setSpeed(&tmc4361[y], tmc4361A_vmmToMicrosteps( &tmc4361[y], LEFT_DIR * HOMING_VELOCITY_Y * MAX_VELOCITY_Y_mm ));
                    }
                  }
                  else // use the right limit switch for homing
                  {
                    if ( tmc4361A_readLimitSwitches(&tmc4361[y]) == RGHT_SW )
                    {
                      // get out of the hysteresis zone
                      is_preparing_for_homing_Y = true;
                      tmc4361A_readInt(&tmc4361[y], TMC4361A_EVENTS);
                      tmc4361A_setSpeed(&tmc4361[y], tmc4361A_vmmToMicrosteps( &tmc4361[y], LEFT_DIR * HOMING_VELOCITY_Y * MAX_VELOCITY_Y_mm ));
                    }
                    else
                    {
                      is_homing_Y = true;
                      tmc4361A_readInt(&tmc4361[y], TMC4361A_EVENTS);
                      tmc4361A_setSpeed(&tmc4361[y], tmc4361A_vmmToMicrosteps( &tmc4361[y], RGHT_DIR * HOMING_VELOCITY_Y * MAX_VELOCITY_Y_mm ));
                    }
                  }
                  break;
                case AXIS_Z:
                  if (stage_PID_enabled[AXIS_Z] == 1)
                    tmc4361A_set_PID(&tmc4361[AXIS_Z], PID_DISABLE);
                  tmc4361A_disableVirtualLimitSwitch(&tmc4361[z], -1);
                  tmc4361A_disableVirtualLimitSwitch(&tmc4361[z], 1);
                  homing_direction_Z = buffer_rx[3];
                  home_Z_found = false;
                  if (homing_direction_Z == HOME_NEGATIVE) // use the left limit switch for homing
                  {
                    if ( tmc4361A_readLimitSwitches(&tmc4361[z]) == LEFT_SW )
                    {
                      // get out of the hysteresis zone
                      is_preparing_for_homing_Z = true;
                      tmc4361A_readInt(&tmc4361[z], TMC4361A_EVENTS);
                      tmc4361A_setSpeed(&tmc4361[z], tmc4361A_vmmToMicrosteps( &tmc4361[z], RGHT_DIR * HOMING_VELOCITY_Z * MAX_VELOCITY_Z_mm ));
                    }
                    else
                    {
                      is_homing_Z = true;
                      tmc4361A_readInt(&tmc4361[z], TMC4361A_EVENTS);
                      tmc4361A_setSpeed(&tmc4361[z], tmc4361A_vmmToMicrosteps( &tmc4361[z], LEFT_DIR * HOMING_VELOCITY_Z * MAX_VELOCITY_Z_mm ));
                    }
                  }
                  else // use the right limit switch for homing
                  {
                    if ( tmc4361A_readLimitSwitches(&tmc4361[z]) == RGHT_SW )
                    {
                      // get out of the hysteresis zone
                      is_preparing_for_homing_Z = true;
                      tmc4361A_readInt(&tmc4361[z], TMC4361A_EVENTS);
                      tmc4361A_setSpeed(&tmc4361[z], tmc4361A_vmmToMicrosteps( &tmc4361[z], LEFT_DIR * HOMING_VELOCITY_Z * MAX_VELOCITY_Z_mm ));
                    }
                    else
                    {
                      is_homing_Z = true;
                      tmc4361A_readInt(&tmc4361[z], TMC4361A_EVENTS);
                      tmc4361A_setSpeed(&tmc4361[z], tmc4361A_vmmToMicrosteps( &tmc4361[z], RGHT_DIR * HOMING_VELOCITY_Z * MAX_VELOCITY_Z_mm ));
                      // tmc4361A_moveTo(&tmc4361[y], tmc4361A_currentPosition(&tmc4361[y])+51200); // for debugging
                    }
                  }
                  break;
                case AXIS_W:
                  if (enable_filterwheel == true) {
                    if (stage_PID_enabled[w] == 1)
                      tmc4361A_set_PID(&tmc4361[w], PID_DISABLE);
                    tmc4361A_disableVirtualLimitSwitch(&tmc4361[w], -1);
                    tmc4361A_disableVirtualLimitSwitch(&tmc4361[w], 1);
                    homing_direction_W = buffer_rx[3];
                    home_W_found = false;

                    is_homing_W = true;
                    tmc4361A_readLimitSwitches(&tmc4361[w]);
                    tmc4361A_readInt(&tmc4361[w], TMC4361A_EVENTS);
                    tmc4361A_setSpeed(&tmc4361[w], tmc4361A_vmmToMicrosteps( &tmc4361[w], RGHT_DIR * HOMING_VELOCITY_W ));
                  }
                  break;
                case AXES_XY:
                  if (stage_PID_enabled[AXIS_X] == 1)
                    tmc4361A_set_PID(&tmc4361[AXIS_X], PID_DISABLE);
                  if (stage_PID_enabled[AXIS_Y] == 1)
                    tmc4361A_set_PID(&tmc4361[AXIS_Y], PID_DISABLE);
                  tmc4361A_disableVirtualLimitSwitch(&tmc4361[x], -1);
                  tmc4361A_disableVirtualLimitSwitch(&tmc4361[x], 1);
                  tmc4361A_disableVirtualLimitSwitch(&tmc4361[y], -1);
                  tmc4361A_disableVirtualLimitSwitch(&tmc4361[y], 1);
                  is_homing_XY = true;
                  home_X_found = false;
                  home_Y_found = false;
                  // homing x
                  homing_direction_X = buffer_rx[3];
                  home_X_found = false;
                  if (homing_direction_X == HOME_NEGATIVE) // use the left limit switch for homing
                  {
                    if ( tmc4361A_readLimitSwitches(&tmc4361[x]) == LEFT_SW )
                    {
                      // get out of the hysteresis zone
                      is_preparing_for_homing_X = true;
                      tmc4361A_readInt(&tmc4361[x], TMC4361A_EVENTS);
                      tmc4361A_setSpeed(&tmc4361[x], tmc4361A_vmmToMicrosteps( &tmc4361[x], RGHT_DIR * HOMING_VELOCITY_X * MAX_VELOCITY_X_mm ));
                    }
                    else
                    {
                      is_homing_X = true;
                      tmc4361A_readInt(&tmc4361[x], TMC4361A_EVENTS);
                      tmc4361A_setSpeed(&tmc4361[x], tmc4361A_vmmToMicrosteps( &tmc4361[x], LEFT_DIR * HOMING_VELOCITY_X * MAX_VELOCITY_X_mm ));
                    }
                  }
                  else // use the right limit switch for homing
                  {
                    if ( tmc4361A_readLimitSwitches(&tmc4361[x]) == RGHT_DIR )
                    {
                      // get out of the hysteresis zone
                      is_preparing_for_homing_X = true;
                      tmc4361A_readInt(&tmc4361[x], TMC4361A_EVENTS);
                      tmc4361A_setSpeed(&tmc4361[x], tmc4361A_vmmToMicrosteps( &tmc4361[x], LEFT_DIR * HOMING_VELOCITY_X * MAX_VELOCITY_X_mm ));
                    }
                    else
                    {
                      is_homing_X = true;
                      tmc4361A_readInt(&tmc4361[x], TMC4361A_EVENTS);
                      tmc4361A_setSpeed(&tmc4361[x], tmc4361A_vmmToMicrosteps( &tmc4361[x], RGHT_DIR * HOMING_VELOCITY_X * MAX_VELOCITY_X_mm ));
                    }
                  }
                  // homing y
                  homing_direction_Y = buffer_rx[4];
                  home_Y_found = false;
                  if (homing_direction_Y == HOME_NEGATIVE) // use the left limit switch for homing
                  {
                    if ( tmc4361A_readLimitSwitches(&tmc4361[y]) == LEFT_SW )
                    {
                      // get out of the hysteresis zone
                      is_preparing_for_homing_Y = true;
                      tmc4361A_readInt(&tmc4361[y], TMC4361A_EVENTS);
                      tmc4361A_setSpeed(&tmc4361[y], tmc4361A_vmmToMicrosteps( &tmc4361[y], RGHT_DIR * HOMING_VELOCITY_Y * MAX_VELOCITY_Y_mm ));
                    }
                    else
                    {
                      is_homing_Y = true;
                      tmc4361A_readInt(&tmc4361[y], TMC4361A_EVENTS);
                      tmc4361A_setSpeed(&tmc4361[y], tmc4361A_vmmToMicrosteps( &tmc4361[y], LEFT_DIR * HOMING_VELOCITY_Y * MAX_VELOCITY_Y_mm ));
                    }
                  }
                  else // use the right limit switch for homing
                  {
                    if ( tmc4361A_readLimitSwitches(&tmc4361[y]) == RGHT_DIR )
                    {
                      // get out of the hysteresis zone
                      is_preparing_for_homing_Y = true;
                      tmc4361A_readInt(&tmc4361[y], TMC4361A_EVENTS);
                      tmc4361A_setSpeed(&tmc4361[y], tmc4361A_vmmToMicrosteps( &tmc4361[y], LEFT_DIR * HOMING_VELOCITY_Y * MAX_VELOCITY_Y_mm ));
                    }
                    else
                    {
                      is_homing_Y = true;
                      tmc4361A_readInt(&tmc4361[y], TMC4361A_EVENTS);
                      tmc4361A_setSpeed(&tmc4361[y], tmc4361A_vmmToMicrosteps( &tmc4361[y], RGHT_DIR * HOMING_VELOCITY_Y * MAX_VELOCITY_Y_mm ));
                    }
                  }
                  break;
              }
              mcu_cmd_execution_in_progress = true;
            }
          }
        case SET_OFFSET_VELOCITY:
          {
            if (enable_offset_velocity)
            {
              switch (buffer_rx[2])
              {
                case AXIS_X:
                  offset_velocity_x = float( int32_t(uint32_t(buffer_rx[3]) * 16777216 + uint32_t(buffer_rx[4]) * 65536 + uint32_t(buffer_rx[5]) * 256 + uint32_t(buffer_rx[6])) ) / 1000000;
                  break;
                case AXIS_Y:
                  offset_velocity_y = float( int32_t(uint32_t(buffer_rx[3]) * 16777216 + uint32_t(buffer_rx[4]) * 65536 + uint32_t(buffer_rx[5]) * 256 + uint32_t(buffer_rx[6])) ) / 1000000;
                  break;
              }
              break;
            }
            break;
          }
        case TURN_ON_ILLUMINATION:
          {
            // mcu_cmd_execution_in_progress = true;
            turn_on_illumination();
            // mcu_cmd_execution_in_progress = false;
            // these are atomic operations - do not change the mcu_cmd_execution_in_progress flag
            break;
          }
        case TURN_OFF_ILLUMINATION:
          {
            turn_off_illumination();
            break;
          }
        case SET_ILLUMINATION:
          {
            set_illumination(buffer_rx[2], (uint16_t(buffer_rx[3]) << 8) + uint16_t(buffer_rx[4])); //important to have "<<8" with in "()"
            break;
          }
        case SET_ILLUMINATION_LED_MATRIX:
          {
            set_illumination_led_matrix(buffer_rx[2], buffer_rx[3], buffer_rx[4], buffer_rx[5]);
            break;
          }
        case ACK_JOYSTICK_BUTTON_PRESSED:
          {
            joystick_button_pressed = false;
            break;
          }
        case ANALOG_WRITE_ONBOARD_DAC:
          {
            int dac = buffer_rx[2];
            uint16_t value = ( uint16_t(buffer_rx[3]) * 256 + uint16_t(buffer_rx[4]) );
            set_DAC8050x_output(dac, value);
			break;
          }
		case SET_DAC80508_REFDIV_GAIN:
		  {
			uint8_t div   = buffer_rx[2];
			uint8_t gains = buffer_rx[3];
			set_DAC8050x_gain(div, gains);
			break;
		  }
		case SET_ILLUMINATION_INTENSITY_FACTOR:
		  {
			uint8_t factor   = uint8_t(buffer_rx[2]);
			if (factor > 100) factor = 100;
			illumination_intensity_factor = float(factor) / 100;
			break;
		  }
        case SET_STROBE_DELAY:
          {
            strobe_delay[buffer_rx[2]] = uint32_t(buffer_rx[3]) * 16777216 + uint32_t(buffer_rx[4]) * 65536 + uint32_t(buffer_rx[5]) * 256 + uint32_t(buffer_rx[6]);
            break;
          }
        case SEND_HARDWARE_TRIGGER:
          {
            int camera_channel = buffer_rx[2] & 0x0f;
            control_strobe[camera_channel] = buffer_rx[2] >> 7;
            illumination_on_time[camera_channel] = uint32_t(buffer_rx[3]) * 16777216 + uint32_t(buffer_rx[4]) * 65536 + uint32_t(buffer_rx[5]) * 256 + uint32_t(buffer_rx[6]);
            digitalWrite(camera_trigger_pins[camera_channel], LOW);
            timestamp_trigger_rising_edge[camera_channel] = micros();
            trigger_output_level[camera_channel] = LOW;
            break;
          }
        case SET_PIN_LEVEL:
          {
            int pin = buffer_rx[2];
            bool level = buffer_rx[3];
            digitalWrite(pin, level);
            break;
          }
        case CONFIGURE_STAGE_PID:
          {
            int axis = buffer_rx[2];
            int flip_direction = buffer_rx[3];
            int transitions_per_revolution = (buffer_rx[4] << 8) + buffer_rx[5];
            // Init encoder. transitions per revolution, velocity filter wait time (# of clock cycles), IIR filter exponent, vmean update frequency, invert direction (must increase as microsteps increases)
            tmc4361A_init_ABN_encoder(&tmc4361[axis], transitions_per_revolution, 32, 4, 512, flip_direction);
            // Init PID. target reach tolerance, position error tolerance, P, I, and D coefficients, max speed, winding limit, derivative update rate
            if (axis == z)
              tmc4361A_init_PID(&tmc4361[axis], 25, 25, axes_pid_arg[axis].p, axes_pid_arg[axis].i, axes_pid_arg[axis].d, tmc4361A_vmmToMicrosteps(&tmc4361[axis], MAX_VELOCITY_Z_mm), 4096, 2);
            else if (axis == y)
              tmc4361A_init_PID(&tmc4361[axis], 25, 25, axes_pid_arg[axis].p, axes_pid_arg[axis].i, axes_pid_arg[axis].d, tmc4361A_vmmToMicrosteps(&tmc4361[axis], MAX_VELOCITY_Y_mm), 32767, 2);
            else if(axis == w) {
              if (enable_filterwheel == true)
                tmc4361A_init_PID(&tmc4361[axis], 2, 2, axes_pid_arg[axis].p, axes_pid_arg[axis].i, axes_pid_arg[axis].d, tmc4361A_vmmToMicrosteps(&tmc4361[axis], MAX_VELOCITY_W_mm), 4096, 2);
            }
            else {
              if (enable_filterwheel == true)
                tmc4361A_init_PID(&tmc4361[axis], 25, 25, axes_pid_arg[axis].p, axes_pid_arg[axis].i, axes_pid_arg[axis].d, tmc4361A_vmmToMicrosteps(&tmc4361[axis], MAX_VELOCITY_X_mm), 32767, 2);
            }
            break;
          }
        case ENABLE_STAGE_PID:
          {
            int axis = buffer_rx[2];
            tmc4361A_set_PID(&tmc4361[axis], PID_BPG0);
            stage_PID_enabled[axis] = 1;
            break;
          }
        case DISABLE_STAGE_PID:
          {
            int axis = buffer_rx[2];
            tmc4361A_set_PID(&tmc4361[axis], PID_DISABLE);
            stage_PID_enabled[axis] = 0;
            break;
          }
<<<<<<< HEAD
        case INITFILTERWHEEL:
          {
            enable_filterwheel = true;

            tmc4361A_init(&tmc4361[w], pin_TMC4361_CS[w], &tmc4361_configs[w], tmc4361A_defaultRegisterResetState);
            pinMode(pin_TMC4361_CS[w], OUTPUT);
            digitalWrite(pin_TMC4361_CS[w], HIGH);

            tmc4361A_tmc2660_config(&tmc4361[w], (W_MOTOR_RMS_CURRENT_mA / 1000)*R_sense_w / 0.2298, W_MOTOR_I_HOLD, 1, 1, 1, SCREW_PITCH_W_MM, FULLSTEPS_PER_REV_W, MICROSTEPPING_W); // need to make current scaling on TMC2660 is > 16 (out of 31)
            tmc4361A_tmc2660_init(&tmc4361[w], clk_Hz_TMC4361);   // set up ICs with SPI control and other parameters
	          tmc4361A_enableLimitSwitch(&tmc4361[w], lft_sw_pol[w], LEFT_SW, false);

            tmc4361A_setMaxSpeed(&tmc4361[w], max_velocity_usteps[w]);
            tmc4361A_setMaxAcceleration(&tmc4361[w], max_acceleration_usteps[w]);
            tmc4361[w].rampParam[ASTART_IDX] = 0;
            tmc4361[w].rampParam[DFINAL_IDX] = 0;
            tmc4361A_sRampInit(&tmc4361[w]);

            tmc4361A_set_PID(&tmc4361[w], PID_DISABLE);

            tmc4361A_enableHomingLimit(&tmc4361[w], rht_sw_pol[w], TMC4361_homing_sw[w], home_safety_margin[w]);
=======
        case SET_AXIS_DISABLE_ENABLE:
          {
            int axis = buffer_rx[2];
            int status = buffer_rx[3];
            if (status == 0) {
              tmc4361A_tmc2660_disable_driver(&tmc4361[axis]);
            }
            else {
              tmc4361A_tmc2660_enable_driver(&tmc4361[axis]);
            }
>>>>>>> 3f4088cc
            break;
          }
        case INITIALIZE:
          {
            // reset z target position so that z does not move when "current position" for z is set to 0
            focusPosition = 0;
            first_packet_from_joystick_panel = true;
            // initilize TMC4361 and TMC2660
            for (int i = 0; i < STAGE_AXES; i++)
              tmc4361A_tmc2660_init(&tmc4361[i], clk_Hz_TMC4361); // set up ICs with SPI control and other parameters

            if (enable_filterwheel == true)
              tmc4361A_tmc2660_init(&tmc4361[w], clk_Hz_TMC4361); // set up ICs with SPI control and other parameters

            // enable limit switch reading
            tmc4361A_enableLimitSwitch(&tmc4361[x], lft_sw_pol[x], LEFT_SW, flip_limit_switch_x);
            tmc4361A_enableLimitSwitch(&tmc4361[x], rht_sw_pol[x], RGHT_SW, flip_limit_switch_x);
            tmc4361A_enableLimitSwitch(&tmc4361[y], lft_sw_pol[y], LEFT_SW, flip_limit_switch_y);
            tmc4361A_enableLimitSwitch(&tmc4361[y], rht_sw_pol[y], RGHT_SW, flip_limit_switch_y);
            tmc4361A_enableLimitSwitch(&tmc4361[z], rht_sw_pol[z], RGHT_SW, false);
            tmc4361A_enableLimitSwitch(&tmc4361[z], lft_sw_pol[z], LEFT_SW, false);

            if (enable_filterwheel == true)
	            tmc4361A_enableLimitSwitch(&tmc4361[w], lft_sw_pol[w], LEFT_SW, false);

            // motion profile
            uint32_t max_velocity_usteps[N_MOTOR];
            uint32_t max_acceleration_usteps[N_MOTOR];
            max_acceleration_usteps[x] = tmc4361A_ammToMicrosteps(&tmc4361[x], MAX_ACCELERATION_X_mm);
            max_acceleration_usteps[y] = tmc4361A_ammToMicrosteps(&tmc4361[y], MAX_ACCELERATION_Y_mm);
            max_acceleration_usteps[z] = tmc4361A_ammToMicrosteps(&tmc4361[z], MAX_ACCELERATION_Z_mm);

            if (enable_filterwheel == true)
              max_acceleration_usteps[w] = tmc4361A_ammToMicrosteps(&tmc4361[w], MAX_ACCELERATION_W_mm);

            max_velocity_usteps[x] = tmc4361A_vmmToMicrosteps(&tmc4361[x], MAX_VELOCITY_X_mm);
            max_velocity_usteps[y] = tmc4361A_vmmToMicrosteps(&tmc4361[y], MAX_VELOCITY_Y_mm);
            max_velocity_usteps[z] = tmc4361A_vmmToMicrosteps(&tmc4361[z], MAX_VELOCITY_Z_mm);

            if (enable_filterwheel == true)
              max_velocity_usteps[w] = tmc4361A_vmmToMicrosteps(&tmc4361[w], MAX_VELOCITY_W_mm);

            for (int i = 0; i < STAGE_AXES; i++) {
              // initialize ramp with default values
              tmc4361A_setMaxSpeed(&tmc4361[i], max_velocity_usteps[i]);
              tmc4361A_setMaxAcceleration(&tmc4361[i], max_acceleration_usteps[i]);
              tmc4361[i].rampParam[ASTART_IDX] = 0;
              tmc4361[i].rampParam[DFINAL_IDX] = 0;
              tmc4361A_sRampInit(&tmc4361[i]);
            }

            if (enable_filterwheel == true) {
              tmc4361A_setMaxSpeed(&tmc4361[w], max_velocity_usteps[w]);
              tmc4361A_setMaxAcceleration(&tmc4361[w], max_acceleration_usteps[w]);
              tmc4361[w].rampParam[ASTART_IDX] = 0;
              tmc4361[w].rampParam[DFINAL_IDX] = 0;
              tmc4361A_sRampInit(&tmc4361[w]);
            }

            // homing switch settings
            tmc4361A_enableHomingLimit(&tmc4361[x], lft_sw_pol[x], TMC4361_homing_sw[x], home_safety_margin[x]);
            tmc4361A_enableHomingLimit(&tmc4361[y], lft_sw_pol[y], TMC4361_homing_sw[y], home_safety_margin[y]);
            tmc4361A_enableHomingLimit(&tmc4361[z], rht_sw_pol[z], TMC4361_homing_sw[z], home_safety_margin[z]);
            if (enable_filterwheel == true) {
              tmc4361A_enableHomingLimit(&tmc4361[w], rht_sw_pol[w], TMC4361_homing_sw[w], home_safety_margin[w]);
              tmc4361A_disableVirtualLimitSwitch(&tmc4361[w], -1);
              tmc4361A_disableVirtualLimitSwitch(&tmc4361[w], 1);
            }

            // DAC init
            set_DAC8050x_config();
            set_DAC8050x_default_gain();
            break;
          }
        case RESET:
          {
            mcu_cmd_execution_in_progress = false;
            X_commanded_movement_in_progress = false;
            Y_commanded_movement_in_progress = false;
            Z_commanded_movement_in_progress = false;
            W_commanded_movement_in_progress = false;
            is_homing_X = false;
            is_homing_Y = false;
            is_homing_Z = false;
            is_homing_W = false;
            is_homing_XY = false;
            home_X_found = false;
            home_Y_found = false;
            home_Z_found = false;
            home_W_found = false;
            is_preparing_for_homing_X = false;
            is_preparing_for_homing_Y = false;
            is_preparing_for_homing_Z = false;
            cmd_id = 0;
            break;
          }
        default:
          break;
      }
      //break; // exit the while loop after reading one message
    }
  }

  // camera trigger
  for (int camera_channel = 0; camera_channel < 6; camera_channel++)
  {
    // end the trigger pulse
    if (trigger_output_level[camera_channel] == LOW && (micros() - timestamp_trigger_rising_edge[camera_channel]) >= TRIGGER_PULSE_LENGTH_us )
    {
      digitalWrite(camera_trigger_pins[camera_channel], HIGH);
      trigger_output_level[camera_channel] = HIGH;
    }

    /*
      // strobe pulse
      if(control_strobe[camera_channel])
      {
      if(illumination_on_time[camera_channel] <= 30000)
      {
        // if the illumination on time is smaller than 30 ms, use delayMicroseconds to control the pulse length to avoid pulse length jitter (can be up to 20 us if using the code in the else branch)
        if( ((micros()-timestamp_trigger_rising_edge[camera_channel])>=strobe_delay[camera_channel]) && strobe_output_level[camera_channel]==LOW )
        {
          turn_on_illumination();
          delayMicroseconds(illumination_on_time[camera_channel]);
          turn_off_illumination();
          control_strobe[camera_channel] = false;
        }
      }
      else
      {
        // start the strobe
        if( ((micros()-timestamp_trigger_rising_edge[camera_channel])>=strobe_delay[camera_channel]) && strobe_output_level[camera_channel]==LOW )
        {
          turn_on_illumination();
          strobe_output_level[camera_channel] = HIGH;
        }
        // end the strobe
        if(((micros()-timestamp_trigger_rising_edge[camera_channel])>=strobe_delay[camera_channel]+illumination_on_time[camera_channel]) && strobe_output_level[camera_channel]==HIGH)
        {
          turn_off_illumination();
          strobe_output_level[camera_channel] = LOW;
          control_strobe[camera_channel] = false;
        }
      }
      }
    */
  }

  // homing - preparing for homing
  if (is_preparing_for_homing_X)
  {
    if (homing_direction_X == HOME_NEGATIVE) // use the left limit switch for homing
    {
      if (tmc4361A_readLimitSwitches(&tmc4361[x]) != LEFT_SW)
      {
        is_preparing_for_homing_X = false;
        is_homing_X = true;
        tmc4361A_readInt(&tmc4361[x], TMC4361A_EVENTS);
        tmc4361A_setSpeed(&tmc4361[x], tmc4361A_vmmToMicrosteps( &tmc4361[x], LEFT_DIR * HOMING_VELOCITY_X * MAX_VELOCITY_X_mm ));
      }
    }
    else // use the right limit switch for homing
    {
      if (tmc4361A_readLimitSwitches(&tmc4361[x]) != RGHT_SW)
      {
        is_preparing_for_homing_X = false;
        is_homing_X = true;
        tmc4361A_readInt(&tmc4361[x], TMC4361A_EVENTS);
        tmc4361A_setSpeed(&tmc4361[x], tmc4361A_vmmToMicrosteps( &tmc4361[x], RGHT_DIR * HOMING_VELOCITY_X * MAX_VELOCITY_X_mm ));
      }
    }
  }
  if (is_preparing_for_homing_Y)
  {
    if (homing_direction_Y == HOME_NEGATIVE) // use the left limit switch for homing
    {
      if (tmc4361A_readLimitSwitches(&tmc4361[y]) != LEFT_SW)
      {
        is_preparing_for_homing_Y = false;
        is_homing_Y = true;
        tmc4361A_readInt(&tmc4361[y], TMC4361A_EVENTS);
        tmc4361A_setSpeed(&tmc4361[y], tmc4361A_vmmToMicrosteps( &tmc4361[y], LEFT_DIR * HOMING_VELOCITY_Y * MAX_VELOCITY_Y_mm ));
      }
    }
    else // use the right limit switch for homing
    {
      if (tmc4361A_readLimitSwitches(&tmc4361[y]) != RGHT_SW)
      {
        is_preparing_for_homing_Y = false;
        is_homing_Y = true;
        tmc4361A_readInt(&tmc4361[y], TMC4361A_EVENTS);
        tmc4361A_setSpeed(&tmc4361[y], tmc4361A_vmmToMicrosteps( &tmc4361[y], RGHT_DIR * HOMING_VELOCITY_Y * MAX_VELOCITY_Y_mm ));
      }
    }
  }
  if (is_preparing_for_homing_Z)
  {
    if (homing_direction_Z == HOME_NEGATIVE) // use the left limit switch for homing
    {
      if (tmc4361A_readLimitSwitches(&tmc4361[z]) != LEFT_SW)
      {
        is_preparing_for_homing_Z = false;
        is_homing_Z = true;
        tmc4361A_readInt(&tmc4361[z], TMC4361A_EVENTS);
        tmc4361A_setSpeed(&tmc4361[z], tmc4361A_vmmToMicrosteps( &tmc4361[z], LEFT_DIR * HOMING_VELOCITY_Z * MAX_VELOCITY_Z_mm ));
      }
    }
    else // use the right limit switch for homing
    {
      if (tmc4361A_readLimitSwitches(&tmc4361[z]) != RGHT_SW)
      {
        is_preparing_for_homing_Z = false;
        is_homing_Z = true;
        tmc4361A_readInt(&tmc4361[z], TMC4361A_EVENTS);
        tmc4361A_setSpeed(&tmc4361[z], tmc4361A_vmmToMicrosteps( &tmc4361[z], RGHT_DIR * HOMING_VELOCITY_Z * MAX_VELOCITY_Z_mm ));
      }
    }
  }

  // homing complete check
  if (is_homing_X && !home_X_found)
  {
    if (homing_direction_X == HOME_NEGATIVE) // use the left limit switch for homing
    {
      if (tmc4361A_readSwitchEvent(&tmc4361[x]) == LEFT_SW || tmc4361A_readLimitSwitches(&tmc4361[x]) == LEFT_SW)
      {
        home_X_found = true;
        us_since_x_home_found = 0;
        tmc4361[x].xmin = tmc4361A_readInt(&tmc4361[x], TMC4361A_X_LATCH_RD);
        // tmc4361A_writeInt(&tmc4361[x], TMC4361A_X_TARGET, tmc4361[x].xmin);
        tmc4361A_moveTo(&tmc4361[x], tmc4361[x].xmin);
        X_commanded_movement_in_progress = true;
        X_commanded_target_position = tmc4361[x].xmin;
        // turn_on_LED_matrix_pattern(matrix,ILLUMINATION_SOURCE_LED_ARRAY_FULL,30,10,10); // debug
      }
    }
    else // use the right limit switch for homing
    {
      if (tmc4361A_readSwitchEvent(&tmc4361[x]) == RGHT_SW || tmc4361A_readLimitSwitches(&tmc4361[x]) == RGHT_SW)
      {
        home_X_found = true;
        us_since_x_home_found = 0;
        tmc4361[x].xmax = tmc4361A_readInt(&tmc4361[x], TMC4361A_X_LATCH_RD);
        // tmc4361A_writeInt(&tmc4361[x], TMC4361A_X_TARGET, tmc4361[x].xmax);
        tmc4361A_moveTo(&tmc4361[x], tmc4361[x].xmax);
        X_commanded_movement_in_progress = true;
        X_commanded_target_position = tmc4361[x].xmax;
        // turn_on_LED_matrix_pattern(matrix,ILLUMINATION_SOURCE_LED_ARRAY_FULL,30,10,10); // debug
      }
    }
  }
  if (is_homing_Y && !home_Y_found)
  {
    if (homing_direction_Y == HOME_NEGATIVE) // use the left limit switch for homing
    {
      if (tmc4361A_readSwitchEvent(&tmc4361[y]) == LEFT_SW || tmc4361A_readLimitSwitches(&tmc4361[y]) == LEFT_SW)
      {
        home_Y_found = true;
        us_since_y_home_found = 0;
        tmc4361[y].xmin = tmc4361A_readInt(&tmc4361[y], TMC4361A_X_LATCH_RD);
        // tmc4361A_writeInt(&tmc4361[y], TMC4361A_X_TARGET, tmc4361[y].xmin);
        tmc4361A_moveTo(&tmc4361[y], tmc4361[y].xmin);
        Y_commanded_movement_in_progress = true;
        Y_commanded_target_position = tmc4361[y].xmin;
        // turn_on_LED_matrix_pattern(matrix,ILLUMINATION_SOURCE_LED_ARRAY_FULL,30,10,10); // debug
      }
    }
    else // use the right limit switch for homing
    {
      if (tmc4361A_readSwitchEvent(&tmc4361[y]) == RGHT_SW || tmc4361A_readLimitSwitches(&tmc4361[y]) == RGHT_SW)
      {
        home_Y_found = true;
        us_since_y_home_found = 0;
        tmc4361[y].xmax = tmc4361A_readInt(&tmc4361[y], TMC4361A_X_LATCH_RD);
        // tmc4361A_writeInt(&tmc4361[y], TMC4361A_X_TARGET, tmc4361[y].xmax);
        tmc4361A_moveTo(&tmc4361[y], tmc4361[y].xmax);
        Y_commanded_movement_in_progress = true;
        Y_commanded_target_position = tmc4361[y].xmax;
        // turn_on_LED_matrix_pattern(matrix,ILLUMINATION_SOURCE_LED_ARRAY_FULL,30,10,10); // debug
      }
    }
  }
  if (is_homing_Z && !home_Z_found)
  {
    if (homing_direction_Z == HOME_NEGATIVE) // use the left limit switch for homing
    {
      if (tmc4361A_readSwitchEvent(&tmc4361[z]) == LEFT_SW || tmc4361A_readLimitSwitches(&tmc4361[z]) == LEFT_SW)
      {
        home_Z_found = true;
        us_since_z_home_found = 0;
        tmc4361[z].xmin = tmc4361A_readInt(&tmc4361[z], TMC4361A_X_LATCH_RD);
        // tmc4361A_writeInt(&tmc4361[z], TMC4361A_X_TARGET, tmc4361[z].xmin);
        tmc4361A_moveTo(&tmc4361[z], tmc4361[z].xmin);
        Z_commanded_movement_in_progress = true;
        Z_commanded_target_position = tmc4361[z].xmin;
        // turn_on_LED_matrix_pattern(matrix,ILLUMINATION_SOURCE_LED_ARRAY_FULL,30,10,10); // debug
      }
    }
    else // use the right limit switch for homing
    {
      if (tmc4361A_readSwitchEvent(&tmc4361[z]) == RGHT_SW || tmc4361A_readLimitSwitches(&tmc4361[z]) == RGHT_SW)
      {
        home_Z_found = true;
        us_since_z_home_found = 0;
        tmc4361[z].xmax = tmc4361A_readInt(&tmc4361[z], TMC4361A_X_LATCH_RD);
        //tmc4361A_writeInt(&tmc4361[z], TMC4361A_X_TARGET, tmc4361[z].xmax);
        tmc4361A_moveTo(&tmc4361[z], tmc4361[z].xmax);
        Z_commanded_movement_in_progress = true;
        Z_commanded_target_position = tmc4361[z].xmax;
        // turn_on_LED_matrix_pattern(matrix,ILLUMINATION_SOURCE_LED_ARRAY_FULL,30,10,10); // debug
      }
    }
  }
  if (is_homing_W && !home_W_found)
  {
    if (homing_direction_W == HOME_NEGATIVE) // use the left limit switch for homing
    {
      if (tmc4361A_readLimitSwitches(&tmc4361[w]) == 0x00)
      {
        home_W_found = true;
        us_since_w_home_found = 0;
        if (enable_filterwheel == true) {
          tmc4361[w].xmin = tmc4361A_readInt(&tmc4361[w], TMC4361A_X_LATCH_RD);
          tmc4361A_setCurrentPosition(&tmc4361[w], tmc4361[w].xmin);
        }
        W_commanded_movement_in_progress = true;
        W_commanded_target_position = tmc4361[w].xmin;
      }
    }
    else // use the right limit switch for homing
    {
      if (tmc4361A_readLimitSwitches(&tmc4361[w]) == 0x00)
      {
        home_W_found = true;
        us_since_w_home_found = 0;
        if (enable_filterwheel == true) {
          tmc4361[w].xmax = tmc4361A_readInt(&tmc4361[w], TMC4361A_X_LATCH_RD);
          tmc4361A_setCurrentPosition(&tmc4361[w], tmc4361[w].xmax);
        }
        W_commanded_movement_in_progress = true;
        W_commanded_target_position = tmc4361[w].xmax;
      }
    }
  }

  // finish homing
  if (is_homing_X && home_X_found && ( tmc4361A_currentPosition(&tmc4361[x]) == tmc4361A_targetPosition(&tmc4361[x]) || us_since_x_home_found > 500 * 1000 ) )
  {
    // clear_matrix(matrix); // debug
    tmc4361A_setCurrentPosition(&tmc4361[x], 0);
    if (stage_PID_enabled[AXIS_X])
      tmc4361A_set_PID(&tmc4361[AXIS_X], PID_BPG0);
    X_pos = 0;
    is_homing_X = false;
    X_commanded_movement_in_progress = false;
    X_commanded_target_position = 0;
    if (is_homing_XY == false)
      mcu_cmd_execution_in_progress = false;
  }
  if (is_homing_Y && home_Y_found && ( tmc4361A_currentPosition(&tmc4361[y]) == tmc4361A_targetPosition(&tmc4361[y]) || us_since_y_home_found > 500 * 1000 ) )
  {
    // clear_matrix(matrix); // debug
    tmc4361A_setCurrentPosition(&tmc4361[y], 0);
    if (stage_PID_enabled[AXIS_Y])
      tmc4361A_set_PID(&tmc4361[AXIS_Y], PID_BPG0);
    Y_pos = 0;
    is_homing_Y = false;
    Y_commanded_movement_in_progress = false;
    Y_commanded_target_position = 0;
    if (is_homing_XY == false)
      mcu_cmd_execution_in_progress = false;
  }
  if (is_homing_Z && home_Z_found && ( tmc4361A_currentPosition(&tmc4361[z]) == tmc4361A_targetPosition(&tmc4361[z]) || us_since_z_home_found > 500 * 1000 ) )
  {
    // clear_matrix(matrix); // debug
    tmc4361A_setCurrentPosition(&tmc4361[z], 0);
    if (stage_PID_enabled[AXIS_Z])
      tmc4361A_set_PID(&tmc4361[AXIS_Z], PID_BPG0);
    Z_pos = 0;
    focusPosition = 0;
    is_homing_Z = false;
    Z_commanded_movement_in_progress = false;
    Z_commanded_target_position = 0;
    mcu_cmd_execution_in_progress = false;
  }

  if (is_homing_W && home_W_found && ( tmc4361A_currentPosition(&tmc4361[w]) == tmc4361A_targetPosition(&tmc4361[w]) || us_since_w_home_found > 500 * 1000 ) )
  {
    if (enable_filterwheel == true) {
      // clear_matrix(matrix); // debug
      tmc4361A_write_encoder(&tmc4361[w], 0);
      if (stage_PID_enabled[w])
        tmc4361A_set_PID(&tmc4361[w], PID_BPG0);
    }
    W_pos = 0;
    is_homing_W = false;
    W_commanded_movement_in_progress = false;
    W_commanded_target_position = 0;
    mcu_cmd_execution_in_progress = false;
  }

  // homing complete
  if (is_homing_XY && home_X_found && !is_homing_X && home_Y_found && !is_homing_Y)
  {
    is_homing_XY = false;
    mcu_cmd_execution_in_progress = false;
  }

  if (flag_read_joystick)
  {
	if (us_since_last_joystick_update > interval_send_joystick_update)
	{
	  us_since_last_joystick_update = 0;

	  // read x joystick
	  if (!X_commanded_movement_in_progress && !is_homing_X && !is_preparing_for_homing_X) //if(stepper_X.distanceToGo()==0) // only read joystick when computer commanded travel has finished - doens't work
	  {
	    // joystick at motion position
	    if (abs(joystick_delta_x) > 0)
	  	  tmc4361A_setSpeed( &tmc4361[x], tmc4361A_vmmToMicrosteps( &tmc4361[x], offset_velocity_x + (joystick_delta_x / 32768.0)*MAX_VELOCITY_X_mm ) );
	    // joystick at rest position
	    else
	    {
	  	  if (enable_offset_velocity)
	  	    tmc4361A_setSpeed( &tmc4361[x], tmc4361A_vmmToMicrosteps( &tmc4361[x], offset_velocity_x ) );
	  	  else
		    tmc4361A_stop(&tmc4361[x]); // tmc4361A_setSpeed( &tmc4361[x], 0 ) causes problems for zeroing
	      }
	  }

	  // read y joystick
	  if (!Y_commanded_movement_in_progress && !is_homing_Y && !is_preparing_for_homing_Y)
	  {
	    // joystick at motion position
	    if (abs(joystick_delta_y) > 0)
	  	  tmc4361A_setSpeed( &tmc4361[y], tmc4361A_vmmToMicrosteps( &tmc4361[y], offset_velocity_y + (joystick_delta_y / 32768.0)*MAX_VELOCITY_Y_mm ) );
	    // joystick at rest position
	    else
	    {
	  	  if (enable_offset_velocity)
	  	    tmc4361A_setSpeed( &tmc4361[y], tmc4361A_vmmToMicrosteps( &tmc4361[y], offset_velocity_y ) );
	  	  else
	  	    tmc4361A_stop(&tmc4361[y]); // tmc4361A_setSpeed( &tmc4361[y], 0 ) causes problems for zeroing
	    }
	  }
	}

    // set the read joystick flag to false
    flag_read_joystick = false;
  }

  /*
    // handle limits (moption from joystick control or offset velocity)
    if( tmc4361A_currentPosition(&tmc4361[x])>=X_POS_LIMIT && tmc4361A_vmmToMicrosteps( &tmc4361[x], offset_velocity_x + (joystick_delta_x/32768.0)*MAX_VELOCITY_X_mm )>0 && !X_commanded_movement_in_progress )
    {
    tmc4361A_stop(&tmc4361[x]);
    }
    if( tmc4361A_currentPosition(&tmc4361[x])<=X_NEG_LIMIT && tmc4361A_vmmToMicrosteps( &tmc4361[x], offset_velocity_x + (joystick_delta_x/32768.0)*MAX_VELOCITY_X_mm )<0 && !X_commanded_movement_in_progress )
    {
    tmc4361A_stop(&tmc4361[x]);
    }
    if( tmc4361A_currentPosition(&tmc4361[y])>=Y_POS_LIMIT && tmc4361A_vmmToMicrosteps( &tmc4361[y], offset_velocity_y + (joystick_delta_y/32768.0)*MAX_VELOCITY_Y_mm )>0 && !Y_commanded_movement_in_progress )
    {
    tmc4361A_stop(&tmc4361[y]);
    }
    if( tmc4361A_currentPosition(&tmc4361[y])<=Y_NEG_LIMIT && tmc4361A_vmmToMicrosteps( &tmc4361[y], offset_velocity_y + (joystick_delta_y/32768.0)*MAX_VELOCITY_Y_mm )<0 && !Y_commanded_movement_in_progress )
    {
    tmc4361A_stop(&tmc4361[y]);
    }
  */

  // focus control
  if (focusPosition > Z_POS_LIMIT)
    focusPosition = Z_POS_LIMIT;
  if (focusPosition < Z_NEG_LIMIT)
    focusPosition = Z_NEG_LIMIT;
  if (is_homing_Z == false && is_preparing_for_homing_Z == false)
    tmc4361A_moveTo(&tmc4361[z], focusPosition);

  // send position update to computer
  if (us_since_last_pos_update > interval_send_pos_update)
  {
    us_since_last_pos_update = 0;

    buffer_tx[0] = cmd_id;
    if (checksum_error)
      buffer_tx[1] = CMD_CHECKSUM_ERROR; // cmd_execution_status
    else
      buffer_tx[1] = mcu_cmd_execution_in_progress ? IN_PROGRESS : COMPLETED_WITHOUT_ERRORS; // cmd_execution_status

    uint32_t X_pos_int32t = uint32_t( X_use_encoder ? X_pos : int32_t(tmc4361A_currentPosition(&tmc4361[x])) );
    buffer_tx[2] = byte(X_pos_int32t >> 24);
    buffer_tx[3] = byte((X_pos_int32t >> 16) % 256);
    buffer_tx[4] = byte((X_pos_int32t >> 8) % 256);
    buffer_tx[5] = byte((X_pos_int32t) % 256);

    uint32_t Y_pos_int32t = uint32_t( Y_use_encoder ? Y_pos : int32_t(tmc4361A_currentPosition(&tmc4361[y])) );
    buffer_tx[6] = byte(Y_pos_int32t >> 24);
    buffer_tx[7] = byte((Y_pos_int32t >> 16) % 256);
    buffer_tx[8] = byte((Y_pos_int32t >> 8) % 256);
    buffer_tx[9] = byte((Y_pos_int32t) % 256);

    uint32_t Z_pos_int32t = uint32_t( Z_use_encoder ? Z_pos : int32_t(tmc4361A_currentPosition(&tmc4361[z])) );
    buffer_tx[10] = byte(Z_pos_int32t >> 24);
    buffer_tx[11] = byte((Z_pos_int32t >> 16) % 256);
    buffer_tx[12] = byte((Z_pos_int32t >> 8) % 256);
    buffer_tx[13] = byte((Z_pos_int32t) % 256);

    // fail-safe clearing of the joystick_button_pressed bit (in case the ack is not received)
    if (joystick_button_pressed && millis() - joystick_button_pressed_timestamp > 1000)
      joystick_button_pressed = false;

    buffer_tx[18] &= ~ (1 << BIT_POS_JOYSTICK_BUTTON); // clear the joystick button bit
    buffer_tx[18] = buffer_tx[18] | joystick_button_pressed << BIT_POS_JOYSTICK_BUTTON;

    if(!DEBUG_MODE)
      SerialUSB.write(buffer_tx,MSG_LENGTH);
    else
    {
      SerialUSB.print("focus: ");
      SerialUSB.print(focuswheel_pos);
      // Serial.print(buffer[3]);
      SerialUSB.print(", joystick delta x: ");
      SerialUSB.print(joystick_delta_x);
      SerialUSB.print(", joystick delta y: ");
      SerialUSB.print(joystick_delta_y);
      SerialUSB.print(", btns: ");
      SerialUSB.print(btns);
      SerialUSB.print(", PG:");
      SerialUSB.println(digitalRead(pin_PG));
    }
    flag_send_pos_update = false;
    
  }

  // keep checking position process at suitable frequence
  if(us_since_last_check_position > interval_check_position) {
	  us_since_last_check_position = 0;
	  // check if commanded position has been reached
    if (X_commanded_movement_in_progress && tmc4361A_currentPosition(&tmc4361[x]) == X_commanded_target_position && !is_homing_X && !tmc4361A_isRunning(&tmc4361[x], stage_PID_enabled[x])) // homing is handled separately
	  {
      X_commanded_movement_in_progress = false;
      mcu_cmd_execution_in_progress = false || Y_commanded_movement_in_progress || Z_commanded_movement_in_progress || W_commanded_movement_in_progress;
	  }
    if (Y_commanded_movement_in_progress && tmc4361A_currentPosition(&tmc4361[y]) == Y_commanded_target_position && !is_homing_Y && !tmc4361A_isRunning(&tmc4361[y], stage_PID_enabled[y]))
	  {
      Y_commanded_movement_in_progress = false;
      mcu_cmd_execution_in_progress = false || X_commanded_movement_in_progress || Z_commanded_movement_in_progress || W_commanded_movement_in_progress;
	  }
    if (Z_commanded_movement_in_progress && tmc4361A_currentPosition(&tmc4361[z]) == Z_commanded_target_position && !is_homing_Z && !tmc4361A_isRunning(&tmc4361[z], stage_PID_enabled[z]))
    {
      Z_commanded_movement_in_progress = false;
      mcu_cmd_execution_in_progress = false || X_commanded_movement_in_progress || Y_commanded_movement_in_progress || W_commanded_movement_in_progress;
	  }
    if (enable_filterwheel == true) {
      if (W_commanded_movement_in_progress && tmc4361A_currentPosition(&tmc4361[w]) == W_commanded_target_position && !is_homing_W && !tmc4361A_isRunning(&tmc4361[w], stage_PID_enabled[w]))
      {
        W_commanded_movement_in_progress = false;
        mcu_cmd_execution_in_progress = false || X_commanded_movement_in_progress || Y_commanded_movement_in_progress || Z_commanded_movement_in_progress;
      }
    }
  }

  if (us_since_last_check_limit > interval_check_limit) {
	us_since_last_check_limit = 0;

  	// at limit
    if (X_commanded_movement_in_progress && !is_homing_X) // homing is handled separately
    {
      uint8_t event = tmc4361A_readSwitchEvent(&tmc4361[x]);
      // if( tmc4361A_readLimitSwitches(&tmc4361[x])==LEFT_SW || tmc4361A_readLimitSwitches(&tmc4361[x])==RGHT_SW )
      if ( ( X_direction == LEFT_DIR && event == LEFT_SW ) || ( X_direction == RGHT_DIR && event == RGHT_SW ) )
      {
        X_commanded_movement_in_progress = false;
        mcu_cmd_execution_in_progress = false || Y_commanded_movement_in_progress || Z_commanded_movement_in_progress || W_commanded_movement_in_progress;
      }
    }
    if (Y_commanded_movement_in_progress && !is_homing_Y) // homing is handled separately
    {
      uint8_t event = tmc4361A_readSwitchEvent(&tmc4361[y]);
      //if( tmc4361A_readLimitSwitches(&tmc4361[y])==LEFT_SW || tmc4361A_readLimitSwitches(&tmc4361[y])==RGHT_SW )
      if ( ( Y_direction == LEFT_DIR && event == LEFT_SW ) || ( Y_direction == RGHT_DIR && event == RGHT_SW ) )
      {
        Y_commanded_movement_in_progress = false;
        mcu_cmd_execution_in_progress = false || X_commanded_movement_in_progress || Z_commanded_movement_in_progress || W_commanded_movement_in_progress;
      }
    }
    if (Z_commanded_movement_in_progress && !is_homing_Z) // homing is handled separately
    {
      uint8_t event = tmc4361A_readSwitchEvent(&tmc4361[z]);
      // if( tmc4361A_readLimitSwitches(&tmc4361[z])==LEFT_SW || tmc4361A_readLimitSwitches(&tmc4361[z])==RGHT_SW )
      if ( ( Z_direction == LEFT_DIR && event == LEFT_SW ) || ( Z_direction == RGHT_DIR && event == RGHT_SW ) )
      {
        Z_commanded_movement_in_progress = false;
        mcu_cmd_execution_in_progress = false || X_commanded_movement_in_progress || Y_commanded_movement_in_progress || W_commanded_movement_in_progress;
      }
    }
  }
}

/***************************************************

                    timer interrupt

 ***************************************************/

// timer interrupt
/*
  // IntervalTimer stops working after SPI.begin()
  void timer_interruptHandler()
  {
  SerialUSB.println("timer event");
  counter_send_pos_update = counter_send_pos_update + 1;
  if(counter_send_pos_update==interval_send_pos_update/TIMER_PERIOD)
  {
    flag_send_pos_update = true;
    counter_send_pos_update = 0;
    SerialUSB.println("send pos update");
  }
  }
*/

/***************************************************************************************************/
/*********************************************  utils  *********************************************/
/***************************************************************************************************/
long signed2NBytesUnsigned(long signedLong, int N)
{
  long NBytesUnsigned = signedLong + pow(256L, N) / 2;
  //long NBytesUnsigned = signedLong + 8388608L;
  return NBytesUnsigned;
}

static inline int sgn(int val) {
  if (val < 0) return -1;
  if (val == 0) return 0;
  return 1;
}

/***************************************************************************************************/
/*******************************************  LED Array  *******************************************/
/***************************************************************************************************/
void set_all(CRGB * matrix, uint8_t r, uint8_t g, uint8_t b)
{
  for (int i = 0; i < DOTSTAR_NUM_LEDS; i++)
    matrix[i].setRGB(r, g, b);
}

void set_left(CRGB * matrix, uint8_t r, uint8_t g, uint8_t b)
{
  for (int i = 0; i < DOTSTAR_NUM_LEDS / 2; i++)
    matrix[i].setRGB(r, g, b);
}

void set_right(CRGB * matrix, uint8_t r, uint8_t g, uint8_t b)
{
  for (int i = DOTSTAR_NUM_LEDS / 2; i < DOTSTAR_NUM_LEDS; i++)
    matrix[i].setRGB(r, g, b);
}

void set_top(CRGB * matrix, uint8_t r, uint8_t g, uint8_t b)
{
  static const int LED_matrix_top[] = {
        0, 1, 2, 3,
        15, 14, 13, 12,
        16, 17, 18, 19, 20, 21,
        39, 38, 37, 36, 35, 34,
        40, 41, 42, 43, 44, 45,
        63, 62, 61, 60, 59, 58,
        64, 65, 66, 67, 68, 69,
        87, 86, 85, 84, 83, 82,
        88, 89, 90, 91, 92, 93,
        111, 110, 109, 108, 107, 106,
        112, 113, 114, 115,
        127, 126, 125, 124};
  for (int i = 0; i < 64; i++)
    matrix[LED_matrix_top[i]].setRGB(r,g,b);
}

void set_bottom(CRGB * matrix, uint8_t r, uint8_t g, uint8_t b)
{
  static const int LED_matrix_bottom[] = {
        4, 5, 6, 7,
        11, 10, 9, 8,
        22, 23, 24, 25, 26, 27,
        33, 32, 31, 30, 29, 28,
        46, 47, 48, 49, 50, 51,
        57, 56, 55, 54, 53, 52,
        70, 71, 72, 73, 74, 75,
        81, 80, 79, 78, 77, 76,
        94, 95, 96, 97, 98, 99,
        105, 104, 103, 102, 101, 100,
        116, 117, 118, 119,
        123, 122, 121, 120};
  for (int i = 0; i < 64; i++)
    matrix[LED_matrix_bottom[i]].setRGB(r,g,b);
}

void set_low_na(CRGB * matrix, uint8_t r, uint8_t g, uint8_t b)
{
  // matrix[44].setRGB(r,g,b);
  matrix[45].setRGB(r, g, b);
  matrix[46].setRGB(r, g, b);
  // matrix[47].setRGB(r,g,b);
  matrix[56].setRGB(r, g, b);
  matrix[57].setRGB(r, g, b);
  matrix[58].setRGB(r, g, b);
  matrix[59].setRGB(r, g, b);
  matrix[68].setRGB(r, g, b);
  matrix[69].setRGB(r, g, b);
  matrix[70].setRGB(r, g, b);
  matrix[71].setRGB(r, g, b);
  // matrix[80].setRGB(r,g,b);
  matrix[81].setRGB(r, g, b);
  matrix[82].setRGB(r, g, b);
  // matrix[83].setRGB(r,g,b);
}

void set_left_dot(CRGB * matrix, uint8_t r, uint8_t g, uint8_t b)
{
  matrix[3].setRGB(r, g, b);
  matrix[4].setRGB(r, g, b);
  matrix[11].setRGB(r, g, b);
  matrix[12].setRGB(r, g, b);
}

void set_right_dot(CRGB * matrix, uint8_t r, uint8_t g, uint8_t b)
{
  matrix[115].setRGB(r, g, b);
  matrix[116].setRGB(r, g, b);
  matrix[123].setRGB(r, g, b);
  matrix[124].setRGB(r, g, b);
}

void clear_matrix(CRGB * matrix)
{
  for (int i = 0; i < DOTSTAR_NUM_LEDS; i++)
    matrix[i].setRGB(0, 0, 0);
  FastLED.show();
}

void turn_on_LED_matrix_pattern(CRGB * matrix, int pattern, uint8_t led_matrix_r, uint8_t led_matrix_g, uint8_t led_matrix_b)
{

  led_matrix_r = (float(led_matrix_r) / 255) * LED_MATRIX_MAX_INTENSITY;
  led_matrix_g = (float(led_matrix_g) / 255) * LED_MATRIX_MAX_INTENSITY;
  led_matrix_b = (float(led_matrix_b) / 255) * LED_MATRIX_MAX_INTENSITY;

  // clear matrix
  set_all(matrix, 0, 0, 0);

  switch (pattern)
  {
    case ILLUMINATION_SOURCE_LED_ARRAY_FULL:
      set_all(matrix, led_matrix_g * GREEN_ADJUSTMENT_FACTOR, led_matrix_r * RED_ADJUSTMENT_FACTOR, led_matrix_b * BLUE_ADJUSTMENT_FACTOR);
      break;
    case ILLUMINATION_SOURCE_LED_ARRAY_LEFT_HALF:
      set_left(matrix, led_matrix_g * GREEN_ADJUSTMENT_FACTOR, led_matrix_r * RED_ADJUSTMENT_FACTOR, led_matrix_b * BLUE_ADJUSTMENT_FACTOR);
      break;
    case ILLUMINATION_SOURCE_LED_ARRAY_RIGHT_HALF:
      set_right(matrix, led_matrix_g * GREEN_ADJUSTMENT_FACTOR, led_matrix_r * RED_ADJUSTMENT_FACTOR, led_matrix_b * BLUE_ADJUSTMENT_FACTOR);
      break;
    case ILLUMINATION_SOURCE_LED_ARRAY_LEFTB_RIGHTR:
      set_left(matrix, 0, 0, led_matrix_b * BLUE_ADJUSTMENT_FACTOR);
      set_right(matrix, 0, led_matrix_r * RED_ADJUSTMENT_FACTOR, 0);
      break;
    case ILLUMINATION_SOURCE_LED_ARRAY_LOW_NA:
      set_low_na(matrix, led_matrix_g * GREEN_ADJUSTMENT_FACTOR, led_matrix_r * RED_ADJUSTMENT_FACTOR, led_matrix_b * BLUE_ADJUSTMENT_FACTOR);
      break;
    case ILLUMINATION_SOURCE_LED_ARRAY_LEFT_DOT:
      set_left_dot(matrix, led_matrix_g * GREEN_ADJUSTMENT_FACTOR, led_matrix_r * RED_ADJUSTMENT_FACTOR, led_matrix_b * BLUE_ADJUSTMENT_FACTOR);
      break;
    case ILLUMINATION_SOURCE_LED_ARRAY_RIGHT_DOT:
      set_right_dot(matrix, led_matrix_g * GREEN_ADJUSTMENT_FACTOR, led_matrix_r * RED_ADJUSTMENT_FACTOR, led_matrix_b * BLUE_ADJUSTMENT_FACTOR);
      break;
    case ILLUMINATION_SOURCE_LED_ARRAY_TOP_HALF:
      set_top(matrix, led_matrix_g*GREEN_ADJUSTMENT_FACTOR, led_matrix_r*RED_ADJUSTMENT_FACTOR, led_matrix_b*BLUE_ADJUSTMENT_FACTOR);
      break;
    case ILLUMINATION_SOURCE_LED_ARRAY_BOTTOM_HALF:
      set_bottom(matrix, led_matrix_g*GREEN_ADJUSTMENT_FACTOR, led_matrix_r*RED_ADJUSTMENT_FACTOR, led_matrix_b*BLUE_ADJUSTMENT_FACTOR);
      break;
  }
  FastLED.show();
}<|MERGE_RESOLUTION|>--- conflicted
+++ resolved
@@ -1607,7 +1607,6 @@
             stage_PID_enabled[axis] = 0;
             break;
           }
-<<<<<<< HEAD
         case INITFILTERWHEEL:
           {
             enable_filterwheel = true;
@@ -1629,7 +1628,8 @@
             tmc4361A_set_PID(&tmc4361[w], PID_DISABLE);
 
             tmc4361A_enableHomingLimit(&tmc4361[w], rht_sw_pol[w], TMC4361_homing_sw[w], home_safety_margin[w]);
-=======
+            break;
+          }
         case SET_AXIS_DISABLE_ENABLE:
           {
             int axis = buffer_rx[2];
@@ -1640,7 +1640,6 @@
             else {
               tmc4361A_tmc2660_enable_driver(&tmc4361[axis]);
             }
->>>>>>> 3f4088cc
             break;
           }
         case INITIALIZE:
