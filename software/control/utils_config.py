from pydantic import BaseModel, field_validator
from pydantic_xml import BaseXmlModel, element, attr
from typing import List, Optional
from pathlib import Path
import control.utils_channel as utils_channel
from control._def import (
    FOCUS_CAMERA_EXPOSURE_TIME_MS,
    FOCUS_CAMERA_ANALOG_GAIN,
    LASER_AF_RANGE,
    LASER_AF_AVERAGING_N,
    LASER_AF_CROP_WIDTH,
    LASER_AF_CROP_HEIGHT,
    LASER_AF_SPOT_DETECTION_MODE,
    DISPLACEMENT_SUCCESS_WINDOW_UM,
    SPOT_CROP_SIZE,
    CORRELATION_THRESHOLD,
    PIXEL_TO_UM_CALIBRATION_DISTANCE,
    LASER_AF_Y_WINDOW,
    LASER_AF_X_WINDOW,
    LASER_AF_MIN_PEAK_WIDTH,
    LASER_AF_MIN_PEAK_DISTANCE,
    LASER_AF_MIN_PEAK_PROMINENCE,
    LASER_AF_SPOT_SPACING,
)
from control.utils import SpotDetectionMode



class LaserAFConfig(BaseModel):
    """Pydantic model for laser autofocus configuration"""

    x_offset: float = 0.0
    y_offset: float = 0.0
    width: int = LASER_AF_CROP_WIDTH
    height: int = LASER_AF_CROP_HEIGHT
    pixel_to_um: float = 1
    x_reference: float = 0.0
    laser_af_averaging_n: int = LASER_AF_AVERAGING_N
    displacement_success_window_um: float = (
        DISPLACEMENT_SUCCESS_WINDOW_UM  # if the displacement is within this window, we consider the move successful
    )
    spot_crop_size: int = SPOT_CROP_SIZE  # Size of region to crop around spot for correlation
    correlation_threshold: float = CORRELATION_THRESHOLD  # Minimum correlation coefficient for valid alignment
    pixel_to_um_calibration_distance: float = (
        PIXEL_TO_UM_CALIBRATION_DISTANCE  # Distance moved in um during calibration
    )
    laser_af_range: float = LASER_AF_RANGE  # Maximum reasonable displacement in um
    focus_camera_exposure_time_ms: float = FOCUS_CAMERA_EXPOSURE_TIME_MS
    focus_camera_analog_gain: float = FOCUS_CAMERA_ANALOG_GAIN
    spot_detection_mode: SpotDetectionMode = LASER_AF_SPOT_DETECTION_MODE
    y_window: int = LASER_AF_Y_WINDOW  # Half-height of y-axis crop
    x_window: int = LASER_AF_X_WINDOW  # Half-width of centroid window
    min_peak_width: float = LASER_AF_MIN_PEAK_WIDTH  # Minimum width of peaks
    min_peak_distance: float = LASER_AF_MIN_PEAK_DISTANCE  # Minimum distance between peaks
    min_peak_prominence: float = LASER_AF_MIN_PEAK_PROMINENCE  # Minimum peak prominence
    spot_spacing: float = LASER_AF_SPOT_SPACING  # Expected spacing between spots

    @field_validator("spot_detection_mode", mode="before")
    @classmethod
    def validate_spot_detection_mode(cls, v):
        """Convert string to SpotDetectionMode enum if needed"""
        if isinstance(v, str):
            return SpotDetectionMode(v)
        return v

<<<<<<< HEAD
=======
    def model_dump(self, serialize=False, **kwargs):
        """Ensure proper serialization of enums to strings"""
        data = super().model_dump(**kwargs)
        if serialize:
            if "spot_detection_mode" in data and isinstance(data["spot_detection_mode"], SpotDetectionMode):
                data["spot_detection_mode"] = data["spot_detection_mode"].value
        return data

>>>>>>> 533807fc

class ChannelMode(BaseXmlModel, tag="mode"):
    """Channel configuration model"""

    id: str = attr(name="ID")
    name: str = attr(name="Name")
    exposure_time: float = attr(name="ExposureTime")
    analog_gain: float = attr(name="AnalogGain")
    illumination_source: int = attr(name="IlluminationSource")
    illumination_intensity: float = attr(name="IlluminationIntensity")
    camera_sn: Optional[str] = attr(name="CameraSN", default=None)
    z_offset: float = attr(name="ZOffset")
    emission_filter_position: int = attr(name="EmissionFilterPosition", default=1)
    selected: bool = attr(name="Selected", default=False)
    color: Optional[str] = None  # Not stored in XML but computed from name

    def __init__(self, **data):
        super().__init__(**data)
        self.color = utils_channel.get_channel_color(self.name)


class ChannelConfig(BaseXmlModel, tag="modes"):
    """Root configuration file model"""

    modes: List[ChannelMode] = element(tag="mode")


def get_attr_name(attr_name: str) -> str:
    """Get the attribute name for a given configuration attribute"""
    attr_map = {
        "ID": "id",
        "Name": "name",
        "ExposureTime": "exposure_time",
        "AnalogGain": "analog_gain",
        "IlluminationSource": "illumination_source",
        "IlluminationIntensity": "illumination_intensity",
        "CameraSN": "camera_sn",
        "ZOffset": "z_offset",
        "EmissionFilterPosition": "emission_filter_position",
        "Selected": "selected",
        "Color": "color",
    }
    return attr_map[attr_name]


def generate_default_configuration(filename: str) -> None:
    """Generate default configuration using Pydantic models"""
    default_modes = [
        ChannelMode(
            id="1",
            name="BF LED matrix full",
            exposure_time=12,
            analog_gain=0,
            illumination_source=0,
            illumination_intensity=5,
            camera_sn="",
            z_offset=0.0,
        ),
        ChannelMode(
            id="4",
            name="DF LED matrix",
            exposure_time=22,
            analog_gain=0,
            illumination_source=3,
            illumination_intensity=5,
            camera_sn="",
            z_offset=0.0,
        ),
        ChannelMode(
            id="5",
            name="Fluorescence 405 nm Ex",
            exposure_time=100,
            analog_gain=10,
            illumination_source=11,
            illumination_intensity=100,
            camera_sn="",
            z_offset=0.0,
        ),
        ChannelMode(
            id="6",
            name="Fluorescence 488 nm Ex",
            exposure_time=100,
            analog_gain=10,
            illumination_source=12,
            illumination_intensity=100,
            camera_sn="",
            z_offset=0.0,
        ),
        ChannelMode(
            id="7",
            name="Fluorescence 638 nm Ex",
            exposure_time=100,
            analog_gain=10,
            illumination_source=13,
            illumination_intensity=100,
            camera_sn="",
            z_offset=0.0,
        ),
        ChannelMode(
            id="8",
            name="Fluorescence 561 nm Ex",
            exposure_time=100,
            analog_gain=10,
            illumination_source=14,
            illumination_intensity=100,
            camera_sn="",
            z_offset=0.0,
        ),
        ChannelMode(
            id="12",
            name="Fluorescence 730 nm Ex",
            exposure_time=50,
            analog_gain=10,
            illumination_source=15,
            illumination_intensity=100,
            camera_sn="",
            z_offset=0.0,
        ),
        ChannelMode(
            id="9",
            name="BF LED matrix low NA",
            exposure_time=20,
            analog_gain=0,
            illumination_source=4,
            illumination_intensity=20,
            camera_sn="",
            z_offset=0.0,
        ),
        # Commented out modes for reference
        # ChannelMode(
        #     id="10",
        #     name="BF LED matrix left dot",
        #     exposure_time=20,
        #     analog_gain=0,
        #     illumination_source=5,
        #     illumination_intensity=20,
        #     camera_sn="",
        #     z_offset=0.0
        # ),
        # ChannelMode(
        #     id="11",
        #     name="BF LED matrix right dot",
        #     exposure_time=20,
        #     analog_gain=0,
        #     illumination_source=6,
        #     illumination_intensity=20,
        #     camera_sn="",
        #     z_offset=0.0
        # ),
        ChannelMode(
            id="2",
            name="BF LED matrix left half",
            exposure_time=16,
            analog_gain=0,
            illumination_source=1,
            illumination_intensity=5,
            camera_sn="",
            z_offset=0.0,
        ),
        ChannelMode(
            id="3",
            name="BF LED matrix right half",
            exposure_time=16,
            analog_gain=0,
            illumination_source=2,
            illumination_intensity=5,
            camera_sn="",
            z_offset=0.0,
        ),
        ChannelMode(
            id="12",
            name="BF LED matrix top half",
            exposure_time=20,
            analog_gain=0,
            illumination_source=7,
            illumination_intensity=20,
            camera_sn="",
            z_offset=0.0,
        ),
        ChannelMode(
            id="13",
            name="BF LED matrix bottom half",
            exposure_time=20,
            analog_gain=0,
            illumination_source=8,
            illumination_intensity=20,
            camera_sn="",
            z_offset=0.0,
        ),
        ChannelMode(
            id="14",
            name="BF LED matrix full_R",
            exposure_time=12,
            analog_gain=0,
            illumination_source=0,
            illumination_intensity=5,
            camera_sn="",
            z_offset=0.0,
        ),
        ChannelMode(
            id="15",
            name="BF LED matrix full_G",
            exposure_time=12,
            analog_gain=0,
            illumination_source=0,
            illumination_intensity=5,
            camera_sn="",
            z_offset=0.0,
        ),
        ChannelMode(
            id="16",
            name="BF LED matrix full_B",
            exposure_time=12,
            analog_gain=0,
            illumination_source=0,
            illumination_intensity=5,
            camera_sn="",
            z_offset=0.0,
        ),
        ChannelMode(
            id="21",
            name="BF LED matrix full_RGB",
            exposure_time=12,
            analog_gain=0,
            illumination_source=0,
            illumination_intensity=5,
            camera_sn="",
            z_offset=0.0,
        ),
        ChannelMode(
            id="20",
            name="USB Spectrometer",
            exposure_time=20,
            analog_gain=0,
            illumination_source=6,
            illumination_intensity=0,
            camera_sn="",
            z_offset=0.0,
        ),
    ]

    config = ChannelConfig(modes=default_modes)
    xml_str = config.to_xml(pretty_print=True, encoding="utf-8")

    # Write to file
    path = Path(filename)
    if not path.parent.exists():
        path.parent.mkdir(parents=True)
    path.write_bytes(xml_str)<|MERGE_RESOLUTION|>--- conflicted
+++ resolved
@@ -63,8 +63,6 @@
             return SpotDetectionMode(v)
         return v
 
-<<<<<<< HEAD
-=======
     def model_dump(self, serialize=False, **kwargs):
         """Ensure proper serialization of enums to strings"""
         data = super().model_dump(**kwargs)
@@ -72,8 +70,6 @@
             if "spot_detection_mode" in data and isinstance(data["spot_detection_mode"], SpotDetectionMode):
                 data["spot_detection_mode"] = data["spot_detection_mode"].value
         return data
-
->>>>>>> 533807fc
 
 class ChannelMode(BaseXmlModel, tag="mode"):
     """Channel configuration model"""
