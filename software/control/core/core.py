# set QT_API environment variable
import os
import sys
import tempfile

import control._def
from control.microcontroller import Microcontroller
from control.piezo import PiezoStage
from squid.abc import AbstractStage, AbstractCamera, CameraAcquisitionMode
import squid.logging

# qt libraries
os.environ["QT_API"] = "pyqt5"
import qtpy
import pyqtgraph as pg
from qtpy.QtCore import *
from qtpy.QtWidgets import *
from qtpy.QtGui import *

# control
from control._def import *

if DO_FLUORESCENCE_RTP:
    from control.processing_handler import ProcessingHandler
    from control.processing_pipeline import *
    from control.multipoint_built_in_functionalities import malaria_rtp

import control.utils as utils
import control.utils_acquisition as utils_acquisition
import control.utils_channel as utils_channel
import control.utils_config as utils_config
import control.tracking as tracking
import control.serial_peripherals as serial_peripherals

try:
    from control.multipoint_custom_script_entry_v2 import *

    print("custom multipoint script found")
except:
    pass

from typing import List, Tuple, Optional, Dict, Any, Callable
from queue import Queue
from threading import Thread, Lock
from pathlib import Path
from datetime import datetime
from enum import Enum
from control.utils_config import ChannelConfig, ChannelMode, LaserAFConfig
import time
import itertools
import json
import math
import numpy as np
import pandas as pd
import cv2
import imageio as iio
import squid.abc


class ObjectiveStore:
    def __init__(self, objectives_dict=OBJECTIVES, default_objective=DEFAULT_OBJECTIVE):
        self.objectives_dict = objectives_dict
        self.default_objective = default_objective
        self.current_objective = default_objective
        self.tube_lens_mm = TUBE_LENS_MM
        self.sensor_pixel_size_um = CAMERA_PIXEL_SIZE_UM[CAMERA_SENSOR]
        self.pixel_binning = 1
        self.pixel_size_um = self.calculate_pixel_size(self.current_objective)

    def get_pixel_size(self):
        return self.pixel_size_um

    def calculate_pixel_size(self, objective_name):
        objective = self.objectives_dict[objective_name]
        magnification = objective["magnification"]
        objective_tube_lens_mm = objective["tube_lens_f_mm"]
        pixel_size_um = self.sensor_pixel_size_um / (magnification / (objective_tube_lens_mm / self.tube_lens_mm))
        pixel_size_um *= self.pixel_binning
        return pixel_size_um

    def set_current_objective(self, objective_name):
        if objective_name in self.objectives_dict:
            self.current_objective = objective_name
            self.pixel_size_um = self.calculate_pixel_size(objective_name)
        else:
            raise ValueError(f"Objective {objective_name} not found in the store.")

    def get_current_objective_info(self):
        return self.objectives_dict[self.current_objective]


class StreamHandler(QObject):

    image_to_display = Signal(np.ndarray)
    packet_image_to_write = Signal(np.ndarray, int, float)
    packet_image_for_tracking = Signal(np.ndarray, int, float)
    signal_new_frame_received = Signal()

    def __init__(
        self,
        crop_width=Acquisition.CROP_WIDTH,
        crop_height=Acquisition.CROP_HEIGHT,
        display_resolution_scaling=1,
        accept_new_frame_fn: Callable[[], bool] = lambda: True,
    ):
        QObject.__init__(self)
        self.fps_display = 1
        self.fps_save = 1
        self.fps_track = 1
        self.timestamp_last_display = 0
        self.timestamp_last_save = 0
        self.timestamp_last_track = 0

        self.crop_width = crop_width
        self.crop_height = crop_height
        self.display_resolution_scaling = display_resolution_scaling

        self.save_image_flag = False
        self.handler_busy = False

        # for fps measurement
        self.timestamp_last = 0
        self.counter = 0
        self.fps_real = 0

        # Only accept new frames if this user defined function returns true
        self._accept_new_frames_fn = accept_new_frame_fn

    def start_recording(self):
        self.save_image_flag = True

    def stop_recording(self):
        self.save_image_flag = False

    def set_display_fps(self, fps):
        self.fps_display = fps

    def set_save_fps(self, fps):
        self.fps_save = fps

    def set_crop(self, crop_width, crop_height):
        self.crop_width = crop_width
        self.crop_height = crop_height

    def set_display_resolution_scaling(self, display_resolution_scaling):
        self.display_resolution_scaling = display_resolution_scaling / 100
        print(self.display_resolution_scaling)

    def on_new_frame(self, frame: squid.abc.CameraFrame):
        if not self._accept_new_frames_fn():
            return

        self.handler_busy = True
        self.signal_new_frame_received.emit()

        # measure real fps
        timestamp_now = round(time.time())
        if timestamp_now == self.timestamp_last:
            self.counter = self.counter + 1
        else:
            self.timestamp_last = timestamp_now
            self.fps_real = self.counter
            self.counter = 0
            if PRINT_CAMERA_FPS:
                print("real camera fps is " + str(self.fps_real))

        # crop image
        image_cropped = utils.crop_image(frame.frame, self.crop_width, self.crop_height)
        image_cropped = np.squeeze(image_cropped)

        # send image to display
        time_now = time.time()
        if time_now - self.timestamp_last_display >= 1 / self.fps_display:
            self.image_to_display.emit(
                utils.crop_image(
                    image_cropped,
                    round(self.crop_width * self.display_resolution_scaling),
                    round(self.crop_height * self.display_resolution_scaling),
                )
            )
            self.timestamp_last_display = time_now

        # send image to write
        if self.save_image_flag and time_now - self.timestamp_last_save >= 1 / self.fps_save:
            if frame.is_color():
                image_cropped = cv2.cvtColor(image_cropped, cv2.COLOR_RGB2BGR)
            self.packet_image_to_write.emit(image_cropped, frame.frame_id, frame.timestamp)
            self.timestamp_last_save = time_now

        self.handler_busy = False


class ImageSaver(QObject):

    stop_recording = Signal()

    def __init__(self, image_format=Acquisition.IMAGE_FORMAT):
        QObject.__init__(self)
        self.base_path = "./"
        self.experiment_ID = ""
        self.image_format = image_format
        self.max_num_image_per_folder = 1000
        self.queue = Queue(10)  # max 10 items in the queue
        self.image_lock = Lock()
        self.stop_signal_received = False
        self.thread = Thread(target=self.process_queue, daemon=True)
        self.thread.start()
        self.counter = 0
        self.recording_start_time = 0
        self.recording_time_limit = -1

    def process_queue(self):
        while True:
            # stop the thread if stop signal is received
            if self.stop_signal_received:
                return
            # process the queue
            try:
                [image, frame_ID, timestamp] = self.queue.get(timeout=0.1)
                self.image_lock.acquire(True)
                folder_ID = int(self.counter / self.max_num_image_per_folder)
                file_ID = int(self.counter % self.max_num_image_per_folder)
                # create a new folder
                if file_ID == 0:
                    utils.ensure_directory_exists(os.path.join(self.base_path, self.experiment_ID, str(folder_ID)))

                if image.dtype == np.uint16:
                    # need to use tiff when saving 16 bit images
                    saving_path = os.path.join(
                        self.base_path, self.experiment_ID, str(folder_ID), str(file_ID) + "_" + str(frame_ID) + ".tiff"
                    )
                    iio.imwrite(saving_path, image)
                else:
                    saving_path = os.path.join(
                        self.base_path,
                        self.experiment_ID,
                        str(folder_ID),
                        str(file_ID) + "_" + str(frame_ID) + "." + self.image_format,
                    )
                    cv2.imwrite(saving_path, image)

                self.counter = self.counter + 1
                self.queue.task_done()
                self.image_lock.release()
            except:
                pass

    def enqueue(self, image, frame_ID, timestamp):
        try:
            self.queue.put_nowait([image, frame_ID, timestamp])
            if (self.recording_time_limit > 0) and (
                time.time() - self.recording_start_time >= self.recording_time_limit
            ):
                self.stop_recording.emit()
            # when using self.queue.put(str_), program can be slowed down despite multithreading because of the block and the GIL
        except:
            print("imageSaver queue is full, image discarded")

    def set_base_path(self, path):
        self.base_path = path

    def set_recording_time_limit(self, time_limit):
        self.recording_time_limit = time_limit

    def start_new_experiment(self, experiment_ID, add_timestamp=True):
        if add_timestamp:
            # generate unique experiment ID
            self.experiment_ID = experiment_ID + "_" + datetime.now().strftime("%Y-%m-%d_%H-%M-%S.%f")
        else:
            self.experiment_ID = experiment_ID
        self.recording_start_time = time.time()
        # create a new folder
        try:
            utils.ensure_directory_exists(os.path.join(self.base_path, self.experiment_ID))
            # to do: save configuration
        except:
            pass
        # reset the counter
        self.counter = 0

    def close(self):
        self.queue.join()
        self.stop_signal_received = True
        self.thread.join()


class ImageSaver_Tracking(QObject):
    def __init__(self, base_path, image_format="bmp"):
        QObject.__init__(self)
        self.base_path = base_path
        self.image_format = image_format
        self.max_num_image_per_folder = 1000
        self.queue = Queue(100)  # max 100 items in the queue
        self.image_lock = Lock()
        self.stop_signal_received = False
        self.thread = Thread(target=self.process_queue, daemon=True)
        self.thread.start()

    def process_queue(self):
        while True:
            # stop the thread if stop signal is received
            if self.stop_signal_received:
                return
            # process the queue
            try:
                [image, frame_counter, postfix] = self.queue.get(timeout=0.1)
                self.image_lock.acquire(True)
                folder_ID = int(frame_counter / self.max_num_image_per_folder)
                file_ID = int(frame_counter % self.max_num_image_per_folder)
                # create a new folder
                if file_ID == 0:
                    utils.ensure_directory_exists(os.path.join(self.base_path, str(folder_ID)))
                if image.dtype == np.uint16:
                    saving_path = os.path.join(
                        self.base_path,
                        str(folder_ID),
                        str(file_ID) + "_" + str(frame_counter) + "_" + postfix + ".tiff",
                    )
                    iio.imwrite(saving_path, image)
                else:
                    saving_path = os.path.join(
                        self.base_path,
                        str(folder_ID),
                        str(file_ID) + "_" + str(frame_counter) + "_" + postfix + "." + self.image_format,
                    )
                    cv2.imwrite(saving_path, image)
                self.queue.task_done()
                self.image_lock.release()
            except:
                pass

    def enqueue(self, image, frame_counter, postfix):
        try:
            self.queue.put_nowait([image, frame_counter, postfix])
        except:
            print("imageSaver queue is full, image discarded")

    def close(self):
        self.queue.join()
        self.stop_signal_received = True
        self.thread.join()


class ImageDisplay(QObject):

    image_to_display = Signal(np.ndarray)

    def __init__(self):
        QObject.__init__(self)
        self.queue = Queue(10)  # max 10 items in the queue
        self.image_lock = Lock()
        self.stop_signal_received = False
        self.thread = Thread(target=self.process_queue, daemon=True)
        self.thread.start()

    def process_queue(self):
        while True:
            # stop the thread if stop signal is received
            if self.stop_signal_received:
                return
            # process the queue
            try:
                [image, frame_ID, timestamp] = self.queue.get(timeout=0.1)
                self.image_lock.acquire(True)
                self.image_to_display.emit(image)
                self.image_lock.release()
                self.queue.task_done()
            except:
                pass
            time.sleep(0)

    # def enqueue(self,image,frame_ID,timestamp):
    def enqueue(self, image):
        try:
            self.queue.put_nowait([image, None, None])
            # when using self.queue.put(str_) instead of try + nowait, program can be slowed down despite multithreading because of the block and the GIL
            pass
        except:
            print("imageDisplay queue is full, image discarded")

    def emit_directly(self, image):
        self.image_to_display.emit(image)

    def close(self):
        self.queue.join()
        self.stop_signal_received = True
        self.thread.join()


class LiveController(QObject):
    def __init__(
        self,
        camera: AbstractCamera,
        microcontroller,
        illuminationController,
        parent=None,
        control_illumination=True,
        use_internal_timer_for_hardware_trigger=True,
        for_displacement_measurement=False,
    ):
        QObject.__init__(self)
        self._log = squid.logging.get_logger(self.__class__.__name__)
        self.microscope = parent
        self.camera: AbstractCamera = camera
        self.microcontroller = microcontroller
        self.currentConfiguration = None
        self.trigger_mode = TriggerMode.SOFTWARE  # @@@ change to None
        self.is_live = False
        self.control_illumination = control_illumination
        self.illumination_on = False
        self.illuminationController = illuminationController
        self.use_internal_timer_for_hardware_trigger = (
            use_internal_timer_for_hardware_trigger  # use QTimer vs timer in the MCU
        )
        self.for_displacement_measurement = for_displacement_measurement

        self.fps_trigger = 1
        self.timer_trigger_interval = (1 / self.fps_trigger) * 1000

        self.timer_trigger = QTimer()
        self.timer_trigger.setInterval(int(self.timer_trigger_interval))
        self.timer_trigger.timeout.connect(self.trigger_acquisition)

        self.trigger_ID = -1

        self.fps_real = 0
        self.counter = 0
        self.timestamp_last = 0

        self.display_resolution_scaling = 1

        self.enable_channel_auto_filter_switching = True

        if SUPPORT_SCIMICROSCOPY_LED_ARRAY:
            # to do: add error handling
            self.led_array = serial_peripherals.SciMicroscopyLEDArray(
                SCIMICROSCOPY_LED_ARRAY_SN, SCIMICROSCOPY_LED_ARRAY_DISTANCE, SCIMICROSCOPY_LED_ARRAY_TURN_ON_DELAY
            )
            self.led_array.set_NA(SCIMICROSCOPY_LED_ARRAY_DEFAULT_NA)

    # illumination control
    def turn_on_illumination(self):
        if self.illuminationController is not None and not "LED matrix" in self.currentConfiguration.name:
            self.illuminationController.turn_on_illumination(
                int(utils_channel.extract_wavelength_from_config_name(self.currentConfiguration.name))
            )
        elif SUPPORT_SCIMICROSCOPY_LED_ARRAY and "LED matrix" in self.currentConfiguration.name:
            self.led_array.turn_on_illumination()
        else:
            self.microcontroller.turn_on_illumination()
        self.illumination_on = True

    def turn_off_illumination(self):
        if self.illuminationController is not None and not "LED matrix" in self.currentConfiguration.name:
            self.illuminationController.turn_off_illumination(
                int(utils_channel.extract_wavelength_from_config_name(self.currentConfiguration.name))
            )
        elif SUPPORT_SCIMICROSCOPY_LED_ARRAY and "LED matrix" in self.currentConfiguration.name:
            self.led_array.turn_off_illumination()
        else:
            self.microcontroller.turn_off_illumination()
        self.illumination_on = False

    def set_illumination(self, illumination_source, intensity, update_channel_settings=True):
        if illumination_source < 10:  # LED matrix
            if SUPPORT_SCIMICROSCOPY_LED_ARRAY:
                # set color
                if "BF LED matrix full_R" in self.currentConfiguration.name:
                    self.led_array.set_color((1, 0, 0))
                elif "BF LED matrix full_G" in self.currentConfiguration.name:
                    self.led_array.set_color((0, 1, 0))
                elif "BF LED matrix full_B" in self.currentConfiguration.name:
                    self.led_array.set_color((0, 0, 1))
                else:
                    self.led_array.set_color(SCIMICROSCOPY_LED_ARRAY_DEFAULT_COLOR)
                # set intensity
                self.led_array.set_brightness(intensity)
                # set mode
                if "BF LED matrix left half" in self.currentConfiguration.name:
                    self.led_array.set_illumination("dpc.l")
                if "BF LED matrix right half" in self.currentConfiguration.name:
                    self.led_array.set_illumination("dpc.r")
                if "BF LED matrix top half" in self.currentConfiguration.name:
                    self.led_array.set_illumination("dpc.t")
                if "BF LED matrix bottom half" in self.currentConfiguration.name:
                    self.led_array.set_illumination("dpc.b")
                if "BF LED matrix full" in self.currentConfiguration.name:
                    self.led_array.set_illumination("bf")
                if "DF LED matrix" in self.currentConfiguration.name:
                    self.led_array.set_illumination("df")
            else:
                if "BF LED matrix full_R" in self.currentConfiguration.name:
                    self.microcontroller.set_illumination_led_matrix(illumination_source, r=(intensity / 100), g=0, b=0)
                elif "BF LED matrix full_G" in self.currentConfiguration.name:
                    self.microcontroller.set_illumination_led_matrix(illumination_source, r=0, g=(intensity / 100), b=0)
                elif "BF LED matrix full_B" in self.currentConfiguration.name:
                    self.microcontroller.set_illumination_led_matrix(illumination_source, r=0, g=0, b=(intensity / 100))
                else:
                    self.microcontroller.set_illumination_led_matrix(
                        illumination_source,
                        r=(intensity / 100) * LED_MATRIX_R_FACTOR,
                        g=(intensity / 100) * LED_MATRIX_G_FACTOR,
                        b=(intensity / 100) * LED_MATRIX_B_FACTOR,
                    )
        else:
            # update illumination
            if self.illuminationController is not None:
                self.illuminationController.set_intensity(
                    int(utils_channel.extract_wavelength_from_config_name(self.currentConfiguration.name)), intensity
                )
            elif ENABLE_NL5 and NL5_USE_DOUT and "Fluorescence" in self.currentConfiguration.name:
                wavelength = int(self.currentConfiguration.name[13:16])
                self.microscope.nl5.set_active_channel(NL5_WAVENLENGTH_MAP[wavelength])
                if NL5_USE_AOUT and update_channel_settings:
                    self.microscope.nl5.set_laser_power(NL5_WAVENLENGTH_MAP[wavelength], int(intensity))
                if ENABLE_CELLX:
                    self.microscope.cellx.set_laser_power(NL5_WAVENLENGTH_MAP[wavelength], int(intensity))
            else:
                self.microcontroller.set_illumination(illumination_source, intensity)

        # set emission filter position
        if ENABLE_SPINNING_DISK_CONFOCAL:
            try:
                self.microscope.xlight.set_emission_filter(
                    XLIGHT_EMISSION_FILTER_MAPPING[illumination_source],
                    extraction=False,
                    validate=XLIGHT_VALIDATE_WHEEL_POS,
                )
            except Exception as e:
                print("not setting emission filter position due to " + str(e))

        if USE_ZABER_EMISSION_FILTER_WHEEL and self.enable_channel_auto_filter_switching:
            try:
                if (
                    self.currentConfiguration.emission_filter_position
                    != self.microscope.emission_filter_wheel.current_index
                ):
                    if ZABER_EMISSION_FILTER_WHEEL_BLOCKING_CALL:
                        self.microscope.emission_filter_wheel.set_emission_filter(
                            self.currentConfiguration.emission_filter_position, blocking=True
                        )
                    else:
                        self.microscope.emission_filter_wheel.set_emission_filter(
                            self.currentConfiguration.emission_filter_position, blocking=False
                        )
                        if self.trigger_mode == TriggerMode.SOFTWARE:
                            time.sleep(ZABER_EMISSION_FILTER_WHEEL_DELAY_MS / 1000)
                        else:
                            time.sleep(
                                max(
                                    0, ZABER_EMISSION_FILTER_WHEEL_DELAY_MS / 1000 - self.camera.get_strobe_time() / 1e3
                                )
                            )
            except Exception as e:
                print("not setting emission filter position due to " + str(e))

        if (
            USE_OPTOSPIN_EMISSION_FILTER_WHEEL
            and self.enable_channel_auto_filter_switching
            and OPTOSPIN_EMISSION_FILTER_WHEEL_TTL_TRIGGER == False
        ):
            try:
                if (
                    self.currentConfiguration.emission_filter_position
                    != self.microscope.emission_filter_wheel.current_index
                ):
                    self.microscope.emission_filter_wheel.set_emission_filter(
                        self.currentConfiguration.emission_filter_position
                    )
                    if self.trigger_mode == TriggerMode.SOFTWARE:
                        time.sleep(OPTOSPIN_EMISSION_FILTER_WHEEL_DELAY_MS / 1000)
                    elif self.trigger_mode == TriggerMode.HARDWARE:
                        time.sleep(
                            max(0, OPTOSPIN_EMISSION_FILTER_WHEEL_DELAY_MS / 1000 - self.camera.get_strobe_time() / 1e3)
                        )
            except Exception as e:
                print("not setting emission filter position due to " + str(e))

        if USE_SQUID_FILTERWHEEL and self.enable_channel_auto_filter_switching:
            try:
                self.microscope.squid_filter_wheel.set_emission(self.currentConfiguration.emission_filter_position)
            except Exception as e:
                print("not setting emission filter position due to " + str(e))

    def start_live(self):
        self.is_live = True
        self.camera.start_streaming()
        if self.trigger_mode == TriggerMode.SOFTWARE or (
            self.trigger_mode == TriggerMode.HARDWARE and self.use_internal_timer_for_hardware_trigger
        ):
            self.camera.enable_callbacks(True)  # in case it's disabled e.g. by the laser AF controller
            self._start_triggerred_acquisition()
        # if controlling the laser displacement measurement camera
        if self.for_displacement_measurement:
            self.microcontroller.set_pin_level(MCU_PINS.AF_LASER, 1)

    def stop_live(self):
        if self.is_live:
            self.is_live = False
            if self.trigger_mode == TriggerMode.SOFTWARE:
                self._stop_triggerred_acquisition()
            if self.trigger_mode == TriggerMode.CONTINUOUS:
                self.camera.stop_streaming()
            if (self.trigger_mode == TriggerMode.SOFTWARE) or (
                self.trigger_mode == TriggerMode.HARDWARE and self.use_internal_timer_for_hardware_trigger
            ):
                self._stop_triggerred_acquisition()
            if self.control_illumination:
                self.turn_off_illumination()
            # if controlling the laser displacement measurement camera
            if self.for_displacement_measurement:
                self.microcontroller.set_pin_level(MCU_PINS.AF_LASER, 0)

    # software trigger related
    def trigger_acquisition(self):
        if not self.camera.get_ready_for_trigger():
            # TODO(imo): Before, send_trigger would pass silently for this case.  Now
            # we do the same here.  Should this warn?  I didn't add a warning because it seems like
            # we over-trigger as standard practice (eg: we trigger at our exposure time frequency, but
            # the cameras can't give us images that fast so we essentially always have at least 1 skipped trigger)
            self._log.debug("Not ready for trigger, skipping.")
            return
        if self.trigger_mode == TriggerMode.SOFTWARE and self.control_illumination:
            if not self.illumination_on:
                self.turn_on_illumination()

        self.trigger_ID = self.trigger_ID + 1

        self.camera.send_trigger(self.camera.get_exposure_time())

        if self.trigger_mode == TriggerMode.SOFTWARE:
            if self.control_illumination and self.illumination_on == False:
                self.turn_on_illumination()

    def _start_triggerred_acquisition(self):
        if not self.timer_trigger.isActive():
            self.timer_trigger.start()

    def _set_trigger_fps(self, fps_trigger):
        self.fps_trigger = fps_trigger
        self.timer_trigger_interval = (1 / self.fps_trigger) * 1000
        self.timer_trigger.setInterval(int(self.timer_trigger_interval))

    def _stop_triggerred_acquisition(self):
        self.timer_trigger.stop()

    # trigger mode and settings
    def set_trigger_mode(self, mode):
        if mode == TriggerMode.SOFTWARE:
            if self.is_live and (
                self.trigger_mode == TriggerMode.HARDWARE and self.use_internal_timer_for_hardware_trigger
            ):
                self._stop_triggerred_acquisition()
            self.camera.set_acquisition_mode(CameraAcquisitionMode.SOFTWARE_TRIGGER)
            if self.is_live:
                self._start_triggerred_acquisition()
        if mode == TriggerMode.HARDWARE:
            if self.trigger_mode == TriggerMode.SOFTWARE and self.is_live:
                self._stop_triggerred_acquisition()
            self.camera.set_acquisition_mode(CameraAcquisitionMode.HARDWARE_TRIGGER)
            self.camera.set_exposure_time(self.currentConfiguration.exposure_time)

            if self.is_live and self.use_internal_timer_for_hardware_trigger:
                self._start_triggerred_acquisition()
        if mode == TriggerMode.CONTINUOUS:
            if (self.trigger_mode == TriggerMode.SOFTWARE) or (
                self.trigger_mode == TriggerMode.HARDWARE and self.use_internal_timer_for_hardware_trigger
            ):
                self._stop_triggerred_acquisition()
            self.camera.set_acquisition_mode(CameraAcquisitionMode.CONTINUOUS)
        self.trigger_mode = mode

    def set_trigger_fps(self, fps):
        if (self.trigger_mode == TriggerMode.SOFTWARE) or (
            self.trigger_mode == TriggerMode.HARDWARE and self.use_internal_timer_for_hardware_trigger
        ):
            self._set_trigger_fps(fps)

    # set microscope mode
    # @@@ to do: change softwareTriggerGenerator to TriggerGeneratror
    def set_microscope_mode(self, configuration):

        self.currentConfiguration = configuration
        self._log.info("setting microscope mode to " + self.currentConfiguration.name)

        # temporarily stop live while changing mode
        if self.is_live is True:
            self.timer_trigger.stop()
            if self.control_illumination:
                self.turn_off_illumination()

        # set camera exposure time and analog gain
        self.camera.set_exposure_time(self.currentConfiguration.exposure_time)
        try:
            self.camera.set_analog_gain(self.currentConfiguration.analog_gain)
        except NotImplementedError:
            pass

        # set illumination
        if self.control_illumination:
            self.set_illumination(
                self.currentConfiguration.illumination_source, self.currentConfiguration.illumination_intensity
            )

        # restart live
        if self.is_live is True:
            if self.control_illumination:
                self.turn_on_illumination()
            self.timer_trigger.start()
        self._log.info("Done setting microscope mode.")

    def get_trigger_mode(self):
        return self.trigger_mode

    # slot
    def on_new_frame(self):
        if self.fps_trigger <= 5:
            if self.control_illumination and self.illumination_on == True:
                self.turn_off_illumination()

    def set_display_resolution_scaling(self, display_resolution_scaling):
        self.display_resolution_scaling = display_resolution_scaling / 100


class SlidePositionControlWorker(QObject):

    finished = Signal()
    signal_stop_live = Signal()
    signal_resume_live = Signal()

    def __init__(self, slidePositionController, stage: AbstractStage, home_x_and_y_separately=False):
        QObject.__init__(self)
        self.slidePositionController = slidePositionController
        self.stage = stage
        self.liveController = self.slidePositionController.liveController
        self.home_x_and_y_separately = home_x_and_y_separately

    def move_to_slide_loading_position(self):
        was_live = self.liveController.is_live
        if was_live:
            self.signal_stop_live.emit()

        # retract z
        self.slidePositionController.z_pos = self.stage.get_pos().z_mm  # zpos at the beginning of the scan
        self.stage.move_z_to(OBJECTIVE_RETRACTED_POS_MM, blocking=False)
        self.stage.wait_for_idle(SLIDE_POTISION_SWITCHING_TIMEOUT_LIMIT_S)

        print("z retracted")
        self.slidePositionController.objective_retracted = True

        # move to position
        # for well plate
        if self.slidePositionController.is_for_wellplate:
            # So we can home without issue, set our limits to something large.  Then later reset them back to
            # the safe values.
            a_large_limit_mm = 100
            self.stage.set_limits(
                x_pos_mm=a_large_limit_mm,
                x_neg_mm=-a_large_limit_mm,
                y_pos_mm=a_large_limit_mm,
                y_neg_mm=-a_large_limit_mm,
            )

            # home for the first time
            if not self.slidePositionController.homing_done:
                print("running homing first")
                timestamp_start = time.time()
                # x needs to be at > + 20 mm when homing y
                self.stage.move_x(20)
                self.stage.home(x=False, y=True, z=False, theta=False)
                self.stage.home(x=True, y=False, z=False, theta=False)

                self.slidePositionController.homing_done = True
            # homing done previously
            else:
                self.stage.move_x_to(20)
                self.stage.move_y_to(SLIDE_POSITION.LOADING_Y_MM)
                self.stage.move_x_to(SLIDE_POSITION.LOADING_X_MM)
            # set limits again
            self.stage.set_limits(
                x_pos_mm=self.stage.get_config().X_AXIS.MAX_POSITION,
                x_neg_mm=self.stage.get_config().X_AXIS.MIN_POSITION,
                y_pos_mm=self.stage.get_config().Y_AXIS.MAX_POSITION,
                y_neg_mm=self.stage.get_config().Y_AXIS.MIN_POSITION,
            )
        else:

            # for glass slide
            if self.slidePositionController.homing_done == False or SLIDE_POTISION_SWITCHING_HOME_EVERYTIME:
                if self.home_x_and_y_separately:
                    self.stage.home(x=True, y=False, z=False, theta=False)
                    self.stage.move_x_to(SLIDE_POSITION.LOADING_X_MM)

                    self.stage.home(x=False, y=True, z=False, theta=False)
                    self.stage.move_y_to(SLIDE_POSITION.LOADING_Y_MM)
                else:
                    self.stage.home(x=True, y=True, z=False, theta=False)

                    self.stage.move_x_to(SLIDE_POSITION.LOADING_X_MM)
                    self.stage.move_y_to(SLIDE_POSITION.LOADING_Y_MM)
                self.slidePositionController.homing_done = True
            else:
                self.stage.move_y_to(SLIDE_POSITION.LOADING_Y_MM)
                self.stage.move_x_to(SLIDE_POSITION.LOADING_X_MM)

        if was_live:
            self.signal_resume_live.emit()

        self.slidePositionController.slide_loading_position_reached = True
        self.finished.emit()

    def move_to_slide_scanning_position(self):
        was_live = self.liveController.is_live
        if was_live:
            self.signal_stop_live.emit()

        # move to position
        # for well plate
        if self.slidePositionController.is_for_wellplate:
            # home for the first time
            if not self.slidePositionController.homing_done:
                timestamp_start = time.time()

                # x needs to be at > + 20 mm when homing y
                self.stage.move_x_to(20)
                # home y
                self.stage.home(x=False, y=True, z=False, theta=False)
                # home x
                self.stage.home(x=True, y=False, z=False, theta=False)
                self.slidePositionController.homing_done = True

                # move to scanning position
                self.stage.move_x_to(SLIDE_POSITION.SCANNING_X_MM)
                self.stage.move_y_to(SLIDE_POSITION.SCANNING_Y_MM)
            else:
                self.stage.move_x_to(SLIDE_POSITION.SCANNING_X_MM)
                self.stage.move_y_to(SLIDE_POSITION.SCANNING_Y_MM)
        else:
            if self.slidePositionController.homing_done == False or SLIDE_POTISION_SWITCHING_HOME_EVERYTIME:
                if self.home_x_and_y_separately:
                    self.stage.home(x=False, y=True, z=False, theta=False)

                    self.stage.move_y_to(SLIDE_POSITION.SCANNING_Y_MM)

                    self.stage.home(x=True, y=False, z=False, theta=False)
                    self.stage.move_x_to(SLIDE_POSITION.SCANNING_X_MM)
                else:
                    self.stage.home(x=True, y=True, z=False, theta=False)

                    self.stage.move_y_to(SLIDE_POSITION.SCANNING_Y_MM)
                    self.stage.move_x_to(SLIDE_POSITION.SCANNING_X_MM)
                self.slidePositionController.homing_done = True
            else:
                self.stage.move_y_to(SLIDE_POSITION.SCANNING_Y_MM)
                self.stage.move_x_to(SLIDE_POSITION.SCANNING_X_MM)

        # restore z
        if self.slidePositionController.objective_retracted:
            # NOTE(imo): We want to move backlash compensation down to the firmware level.  Also, before the Stage
            # migration, we only compensated for backlash in the case that we were using PID control.  Since that
            # info isn't plumbed through yet (or ever from now on?), we just always compensate now.  It doesn't hurt
            # in the case of not needing it, except that it's a little slower because we need 2 moves.
            mm_to_clear_backlash = self.stage.get_config().Z_AXIS.convert_to_real_units(
                max(160, 20 * self.stage.get_config().Z_AXIS.MICROSTEPS_PER_STEP)
            )
            self.stage.move_z_to(self.slidePositionController.z_pos - mm_to_clear_backlash)
            self.stage.move_z_to(self.slidePositionController.z_pos)
            self.slidePositionController.objective_retracted = False
            print("z position restored")

        if was_live:
            self.signal_resume_live.emit()

        self.slidePositionController.slide_scanning_position_reached = True
        self.finished.emit()


class SlidePositionController(QObject):

    signal_slide_loading_position_reached = Signal()
    signal_slide_scanning_position_reached = Signal()
    signal_clear_slide = Signal()

    def __init__(self, stage: AbstractStage, liveController, is_for_wellplate=False):
        QObject.__init__(self)
        self.stage = stage
        self.liveController = liveController
        self.slide_loading_position_reached = False
        self.slide_scanning_position_reached = False
        self.homing_done = False
        self.is_for_wellplate = is_for_wellplate
        self.retract_objective_before_moving = RETRACT_OBJECTIVE_BEFORE_MOVING_TO_LOADING_POSITION
        self.objective_retracted = False
        self.thread = None

    def move_to_slide_loading_position(self):
        # create a QThread object
        self.thread = QThread()
        # create a worker object
        self.slidePositionControlWorker = SlidePositionControlWorker(self, self.stage)
        # move the worker to the thread
        self.slidePositionControlWorker.moveToThread(self.thread)
        # connect signals and slots
        self.thread.started.connect(self.slidePositionControlWorker.move_to_slide_loading_position)
        self.slidePositionControlWorker.signal_stop_live.connect(self.slot_stop_live, type=Qt.BlockingQueuedConnection)
        self.slidePositionControlWorker.signal_resume_live.connect(
            self.slot_resume_live, type=Qt.BlockingQueuedConnection
        )
        self.slidePositionControlWorker.finished.connect(self.signal_slide_loading_position_reached.emit)
        self.slidePositionControlWorker.finished.connect(self.slidePositionControlWorker.deleteLater)
        self.slidePositionControlWorker.finished.connect(self.thread.quit)
        self.thread.finished.connect(self.thread.quit)
        # self.slidePositionControlWorker.finished.connect(self.threadFinished,type=Qt.BlockingQueuedConnection)
        # start the thread
        self.thread.start()

    def move_to_slide_scanning_position(self):
        # create a QThread object
        self.thread = QThread()
        # create a worker object
        self.slidePositionControlWorker = SlidePositionControlWorker(self, self.stage)
        # move the worker to the thread
        self.slidePositionControlWorker.moveToThread(self.thread)
        # connect signals and slots
        self.thread.started.connect(self.slidePositionControlWorker.move_to_slide_scanning_position)
        self.slidePositionControlWorker.signal_stop_live.connect(self.slot_stop_live, type=Qt.BlockingQueuedConnection)
        self.slidePositionControlWorker.signal_resume_live.connect(
            self.slot_resume_live, type=Qt.BlockingQueuedConnection
        )
        self.slidePositionControlWorker.finished.connect(self.signal_slide_scanning_position_reached.emit)
        self.slidePositionControlWorker.finished.connect(self.slidePositionControlWorker.deleteLater)
        self.slidePositionControlWorker.finished.connect(self.thread.quit)
        self.thread.finished.connect(self.thread.quit)
        # self.slidePositionControlWorker.finished.connect(self.threadFinished,type=Qt.BlockingQueuedConnection)
        # start the thread
        print("before thread.start()")
        self.thread.start()
        self.signal_clear_slide.emit()

    def slot_stop_live(self):
        self.liveController.stop_live()

    def slot_resume_live(self):
        self.liveController.start_live()


class AutofocusWorker(QObject):

    finished = Signal()
    image_to_display = Signal(np.ndarray)
    # signal_current_configuration = Signal(Configuration)

    def __init__(self, autofocusController):
        QObject.__init__(self)
        self.autofocusController = autofocusController

        self.camera: AbstractCamera = self.autofocusController.camera
        self.microcontroller = self.autofocusController.microcontroller
        self.stage = self.autofocusController.stage
        self.liveController = self.autofocusController.liveController

        self.N = self.autofocusController.N
        self.deltaZ = self.autofocusController.deltaZ

        self.crop_width = self.autofocusController.crop_width
        self.crop_height = self.autofocusController.crop_height

    def run(self):
        self.run_autofocus()
        self.finished.emit()

    def wait_till_operation_is_completed(self):
        while self.microcontroller.is_busy():
            time.sleep(SLEEP_TIME_S)

    def run_autofocus(self):
        # @@@ to add: increase gain, decrease exposure time
        # @@@ can move the execution into a thread - done 08/21/2021
        focus_measure_vs_z = [0] * self.N
        focus_measure_max = 0

        z_af_offset = self.deltaZ * round(self.N / 2)

        # maneuver for achiving uniform step size and repeatability when using open-loop control
        # can be moved to the firmware
        mm_to_clear_backlash = self.stage.get_config().Z_AXIS.convert_to_real_units(
            max(160, 20 * self.stage.get_config().Z_AXIS.MICROSTEPS_PER_STEP)
        )

        self.stage.move_z(-mm_to_clear_backlash - z_af_offset)
        self.stage.move_z(mm_to_clear_backlash)

        steps_moved = 0
        for i in range(self.N):
            self.stage.move_z(self.deltaZ)
            steps_moved = steps_moved + 1
            # trigger acquisition (including turning on the illumination) and read frame
            if self.liveController.trigger_mode == TriggerMode.SOFTWARE:
                self.liveController.turn_on_illumination()
                self.wait_till_operation_is_completed()
                self.camera.send_trigger()
                image = self.camera.read_frame()
            elif self.liveController.trigger_mode == TriggerMode.HARDWARE:
                if "Fluorescence" in self.liveController.currentConfiguration.name and ENABLE_NL5 and NL5_USE_DOUT:
                    self.microscope.nl5.start_acquisition()
                    # TODO(imo): This used to use the "reset_image_ready_flag=False" arg, but oinly the toupcam camera implementation had the
                    #  "reset_image_ready_flag" arg, so this is broken for all other cameras.
                    image = self.camera.read_frame()
                else:
                    self.microcontroller.send_hardware_trigger(
                        control_illumination=True, illumination_on_time_us=self.camera.get_exposure_time() * 1000
                    )
                    image = self.camera.read_frame()
            if image is None:
                continue
            # tunr of the illumination if using software trigger
            if self.liveController.trigger_mode == TriggerMode.SOFTWARE:
                self.liveController.turn_off_illumination()

            image = utils.crop_image(image, self.crop_width, self.crop_height)
            self.image_to_display.emit(image)

            QApplication.processEvents()
            timestamp_0 = time.time()
            focus_measure = utils.calculate_focus_measure(image, FOCUS_MEASURE_OPERATOR)
            timestamp_1 = time.time()
            print("             calculating focus measure took " + str(timestamp_1 - timestamp_0) + " second")
            focus_measure_vs_z[i] = focus_measure
            print(i, focus_measure)
            focus_measure_max = max(focus_measure, focus_measure_max)
            if focus_measure < focus_measure_max * AF.STOP_THRESHOLD:
                break

        QApplication.processEvents()

        # maneuver for achiving uniform step size and repeatability when using open-loop control
        # TODO(imo): The backlash handling should be done at a lower level.  For now, do backlash compensation no matter if it makes sense to do or not (it is not harmful if it doesn't make sense)
        mm_to_clear_backlash = self.stage.get_config().Z_AXIS.convert_to_real_units(
            max(160, 20 * self.stage.get_config().Z_AXIS.MICROSTEPS_PER_STEP)
        )
        self.stage.move_z(-mm_to_clear_backlash - steps_moved * self.deltaZ)
        # determine the in-focus position
        idx_in_focus = focus_measure_vs_z.index(max(focus_measure_vs_z))
        self.stage.move_z(mm_to_clear_backlash + (idx_in_focus + 1) * self.deltaZ)

        QApplication.processEvents()

        # move to the calculated in-focus position
        if idx_in_focus == 0:
            print("moved to the bottom end of the AF range")
        if idx_in_focus == self.N - 1:
            print("moved to the top end of the AF range")


class AutoFocusController(QObject):

    z_pos = Signal(float)
    autofocusFinished = Signal()
    image_to_display = Signal(np.ndarray)

    def __init__(self, camera: AbstractCamera, stage: AbstractStage, liveController, microcontroller: Microcontroller):
        QObject.__init__(self)
        self.camera: AbstractCamera = camera
        self.stage = stage
        self.microcontroller = microcontroller
        self.liveController = liveController
        self.N = None
        self.deltaZ = None
        self.crop_width = AF.CROP_WIDTH
        self.crop_height = AF.CROP_HEIGHT
        self.autofocus_in_progress = False
        self.focus_map_coords = []
        self.use_focus_map = False

    def set_N(self, N):
        self.N = N

    def set_deltaZ(self, delta_z_um):
        self.deltaZ = delta_z_um / 1000

    def set_crop(self, crop_width, crop_height):
        self.crop_width = crop_width
        self.crop_height = crop_height

    def autofocus(self, focus_map_override=False):
        # TODO(imo): We used to have the joystick button wired up to autofocus, but took it out in a refactor.  It needs to be restored.
        if self.use_focus_map and (not focus_map_override):
            self.autofocus_in_progress = True

            self.stage.wait_for_idle(1.0)
            pos = self.stage.get_pos()

            # z here is in mm because that's how the navigation controller stores it
            target_z = utils.interpolate_plane(*self.focus_map_coords[:3], (pos.x_mm, pos.y_mm))
            print(f"Interpolated target z as {target_z} mm from focus map, moving there.")
            self.stage.move_z_to(target_z)
            self.autofocus_in_progress = False
            self.autofocusFinished.emit()
            return
        # stop live
        if self.liveController.is_live:
            self.was_live_before_autofocus = True
            self.liveController.stop_live()
        else:
            self.was_live_before_autofocus = False

        # temporarily disable call back -> image does not go through streamHandler
        if self.camera.get_callbacks_enabled():
            self.callback_was_enabled_before_autofocus = True
            self.camera.enable_callbacks(False)
        else:
            self.callback_was_enabled_before_autofocus = False

        self.autofocus_in_progress = True

        # create a QThread object
        try:
            if self.thread.isRunning():
                print("*** autofocus thread is still running ***")
                self.thread.terminate()
                self.thread.wait()
                print("*** autofocus threaded manually stopped ***")
        except:
            pass
        self.thread = QThread()
        # create a worker object
        self.autofocusWorker = AutofocusWorker(self)
        # move the worker to the thread
        self.autofocusWorker.moveToThread(self.thread)
        # connect signals and slots
        self.thread.started.connect(self.autofocusWorker.run)
        self.autofocusWorker.finished.connect(self._on_autofocus_completed)
        self.autofocusWorker.finished.connect(self.autofocusWorker.deleteLater)
        self.autofocusWorker.finished.connect(self.thread.quit)
        self.autofocusWorker.image_to_display.connect(self.slot_image_to_display)
        self.thread.finished.connect(self.thread.quit)
        # start the thread
        self.thread.start()

    def _on_autofocus_completed(self):
        # re-enable callback
        if self.callback_was_enabled_before_autofocus:
            self.camera.enable_callbacks(True)

        # re-enable live if it's previously on
        if self.was_live_before_autofocus:
            self.liveController.start_live()

        # emit the autofocus finished signal to enable the UI
        self.autofocusFinished.emit()
        QApplication.processEvents()
        print("autofocus finished")

        # update the state
        self.autofocus_in_progress = False

    def slot_image_to_display(self, image):
        self.image_to_display.emit(image)

    def wait_till_autofocus_has_completed(self):
        while self.autofocus_in_progress:
            QApplication.processEvents()
            time.sleep(0.005)
        print("autofocus wait has completed, exit wait")

    def set_focus_map_use(self, enable):
        if not enable:
            print("Disabling focus map.")
            self.use_focus_map = False
            return
        if len(self.focus_map_coords) < 3:
            print("Not enough coordinates (less than 3) for focus map generation, disabling focus map.")
            self.use_focus_map = False
            return
        x1, y1, _ = self.focus_map_coords[0]
        x2, y2, _ = self.focus_map_coords[1]
        x3, y3, _ = self.focus_map_coords[2]

        detT = (y2 - y3) * (x1 - x3) + (x3 - x2) * (y1 - y3)
        if detT == 0:
            print("Your 3 x-y coordinates are linear, cannot use to interpolate, disabling focus map.")
            self.use_focus_map = False
            return

        if enable:
            print("Enabling focus map.")
            self.use_focus_map = True

    def clear_focus_map(self):
        self.focus_map_coords = []
        self.set_focus_map_use(False)

    def gen_focus_map(self, coord1, coord2, coord3):
        """
        Navigate to 3 coordinates and get your focus-map coordinates
        by autofocusing there and saving the z-values.
        :param coord1-3: Tuples of (x,y) values, coordinates in mm.
        :raise: ValueError if coordinates are all on the same line
        """
        x1, y1 = coord1
        x2, y2 = coord2
        x3, y3 = coord3
        detT = (y2 - y3) * (x1 - x3) + (x3 - x2) * (y1 - y3)
        if detT == 0:
            raise ValueError("Your 3 x-y coordinates are linear")

        self.focus_map_coords = []

        for coord in [coord1, coord2, coord3]:
            print(f"Navigating to coordinates ({coord[0]},{coord[1]}) to sample for focus map")
            self.stage.move_x_to(coord[0])
            self.stage.move_y_to(coord[1])

            print("Autofocusing")
            self.autofocus(True)
            self.wait_till_autofocus_has_completed()
            pos = self.stage.get_pos()

            print(f"Adding coordinates ({pos.x_mm},{pos.y_mm},{pos.z_mm}) to focus map")
            self.focus_map_coords.append((pos.x_mm, pos.y_mm, pos.z_mm))

        print("Generated focus map.")

    def add_current_coords_to_focus_map(self):
        if len(self.focus_map_coords) >= 3:
            print("Replacing last coordinate on focus map.")
        self.stage.wait_for_idle(timeout_s=0.5)
        print("Autofocusing")
        self.autofocus(True)
        self.wait_till_autofocus_has_completed()
        pos = self.stage.get_pos()
        x = pos.x_mm
        y = pos.y_mm
        z = pos.z_mm
        if len(self.focus_map_coords) >= 2:
            x1, y1, _ = self.focus_map_coords[0]
            x2, y2, _ = self.focus_map_coords[1]
            x3 = x
            y3 = y

            detT = (y2 - y3) * (x1 - x3) + (x3 - x2) * (y1 - y3)
            if detT == 0:
                raise ValueError(
                    "Your 3 x-y coordinates are linear. Navigate to a different coordinate or clear and try again."
                )
        if len(self.focus_map_coords) >= 3:
            self.focus_map_coords.pop()
        self.focus_map_coords.append((x, y, z))
        print(f"Added triple ({x},{y},{z}) to focus map")


class MultiPointWorker(QObject):

    finished = Signal()
    image_to_display = Signal(np.ndarray)
    spectrum_to_display = Signal(np.ndarray)
    image_to_display_multi = Signal(np.ndarray, int)
    signal_current_configuration = Signal(ChannelMode)
    signal_register_current_fov = Signal(float, float)
    signal_detection_stats = Signal(object)
    signal_update_stats = Signal(object)
    signal_z_piezo_um = Signal(float)
    napari_layers_init = Signal(int, int, object)
    napari_layers_update = Signal(np.ndarray, float, float, int, str)  # image, x_mm, y_mm, k, channel
    napari_rtp_layers_update = Signal(np.ndarray, str)
    signal_acquisition_progress = Signal(int, int, int)
    signal_region_progress = Signal(int, int)

    def __init__(self, multiPointController):
        QObject.__init__(self)
        self.multiPointController = multiPointController
        self._log = squid.logging.get_logger(__class__.__name__)
        self.signal_update_stats.connect(self.update_stats)
        self.start_time = 0
        if DO_FLUORESCENCE_RTP:
            self.processingHandler = multiPointController.processingHandler
        self.camera: AbstractCamera = self.multiPointController.camera
        self.microcontroller = self.multiPointController.microcontroller
        self.usb_spectrometer = self.multiPointController.usb_spectrometer
        self.stage: squid.abc.AbstractStage = self.multiPointController.stage
        self.piezo: PiezoStage = self.multiPointController.piezo
        self.liveController = self.multiPointController.liveController
        self.autofocusController = self.multiPointController.autofocusController
        self.objectiveStore = self.multiPointController.objectiveStore
        self.channelConfigurationManager = self.multiPointController.channelConfigurationManager
        self.NX = self.multiPointController.NX
        self.NY = self.multiPointController.NY
        self.NZ = self.multiPointController.NZ
        self.Nt = self.multiPointController.Nt
        self.deltaX = self.multiPointController.deltaX
        self.deltaY = self.multiPointController.deltaY
        self.deltaZ = self.multiPointController.deltaZ
        self.dt = self.multiPointController.deltat
        self.do_autofocus = self.multiPointController.do_autofocus
        self.do_reflection_af = self.multiPointController.do_reflection_af
        self.crop_width = self.multiPointController.crop_width
        self.crop_height = self.multiPointController.crop_height
        self.display_resolution_scaling = self.multiPointController.display_resolution_scaling
        self.counter = self.multiPointController.counter
        self.experiment_ID = self.multiPointController.experiment_ID
        self.base_path = self.multiPointController.base_path
        self.selected_configurations = self.multiPointController.selected_configurations
        self.use_piezo = self.multiPointController.use_piezo
        self.detection_stats = {}
        self.async_detection_stats = {}
        self.timestamp_acquisition_started = self.multiPointController.timestamp_acquisition_started
        self.time_point = 0
        self.af_fov_count = 0
        self.num_fovs = 0
        self.total_scans = 0
        self.scan_region_fov_coords_mm = self.multiPointController.scan_region_fov_coords_mm.copy()
        self.scan_region_coords_mm = self.multiPointController.scan_region_coords_mm
        self.scan_region_names = self.multiPointController.scan_region_names
        self.z_stacking_config = self.multiPointController.z_stacking_config  # default 'from bottom'
        self.z_range = self.multiPointController.z_range
        self.fluidics = self.multiPointController.fluidics

        self.headless = self.multiPointController.headless
        self.microscope = self.multiPointController.parent
        self.performance_mode = self.microscope and self.microscope.performance_mode

        try:
            self.model = self.microscope.segmentation_model
        except:
            pass
        self.crop = SEGMENTATION_CROP

        self.t_dpc = []
        self.t_inf = []
        self.t_over = []

        self.init_napari_layers = not USE_NAPARI_FOR_MULTIPOINT

        self.count = 0

        self.merged_image = None
        self.image_count = 0

    def update_stats(self, new_stats):
        self.count += 1
        self._log.info("stats", self.count)
        for k in new_stats.keys():
            try:
                self.detection_stats[k] += new_stats[k]
            except:
                self.detection_stats[k] = 0
                self.detection_stats[k] += new_stats[k]
        if "Total RBC" in self.detection_stats and "Total Positives" in self.detection_stats:
            self.detection_stats["Positives per 5M RBC"] = 5e6 * (
                self.detection_stats["Total Positives"] / self.detection_stats["Total RBC"]
            )
        self.signal_detection_stats.emit(self.detection_stats)

    def update_use_piezo(self, value):
        self.use_piezo = value
        self._log.info(f"MultiPointWorker: updated use_piezo to {value}")

    def run(self):
        try:
            self.start_time = time.perf_counter_ns()
            self.camera.start_streaming()

            while self.time_point < self.Nt:
                # check if abort acquisition has been requested
                if self.multiPointController.abort_acqusition_requested:
                    self._log.debug("In run, abort_acquisition_requested=True")
                    break

                if self.fluidics and self.multiPointController.use_fluidics:
                    self.fluidics.update_port(self.time_point)  # use the port in PORT_LIST
                    # For MERFISH, before imaging, run the first 3 sequences (Add probe, wash buffer, imaging buffer)
                    self.fluidics.run_before_imaging()
                    self.fluidics.wait_for_completion()

                self.run_single_time_point()

                if self.fluidics and self.multiPointController.use_fluidics:
                    # For MERFISH, after imaging, run the following 2 sequences (Cleavage buffer, SSC rinse)
                    self.fluidics.run_after_imaging()
                    self.fluidics.wait_for_completion()

                self.time_point = self.time_point + 1
                if self.dt == 0:  # continous acquisition
                    pass
                else:  # timed acquisition

                    # check if the aquisition has taken longer than dt or integer multiples of dt, if so skip the next time point(s)
                    while time.time() > self.timestamp_acquisition_started + self.time_point * self.dt:
                        self._log.info("skip time point " + str(self.time_point + 1))
                        self.time_point = self.time_point + 1

                    # check if it has reached Nt
                    if self.time_point == self.Nt:
                        break  # no waiting after taking the last time point

                    # wait until it's time to do the next acquisition
                    while time.time() < self.timestamp_acquisition_started + self.time_point * self.dt:
                        if self.multiPointController.abort_acqusition_requested:
                            self._log.debug("In run wait loop, abort_acquisition_requested=True")
                            break
                        time.sleep(0.05)

            elapsed_time = time.perf_counter_ns() - self.start_time
            self._log.info("Time taken for acquisition: " + str(elapsed_time / 10**9))

            # End processing using the updated method
            if DO_FLUORESCENCE_RTP:
                self.processingHandler.processing_queue.join()
                self.processingHandler.upload_queue.join()
                self.processingHandler.end_processing()

            self._log.info(
                f"Time taken for acquisition/processing: {(time.perf_counter_ns() - self.start_time) / 1e9} [s]"
            )
        except TimeoutError as te:
            self._log.error(f"Operation timed out during acquisition, aborting acquisition!")
            self._log.error(te)
            self.multiPointController.request_abort_aquisition()
        if not self.headless:
            self.finished.emit()

    def wait_till_operation_is_completed(self):
        while self.microcontroller.is_busy():
            time.sleep(SLEEP_TIME_S)

    def run_single_time_point(self):
        start = time.time()
        self.microcontroller.enable_joystick(False)

        self._log.debug("multipoint acquisition - time point " + str(self.time_point + 1))

        # for each time point, create a new folder
        current_path = os.path.join(self.base_path, self.experiment_ID, f"{self.time_point:0{FILE_ID_PADDING}}")
        utils.ensure_directory_exists(current_path)

        slide_path = os.path.join(self.base_path, self.experiment_ID)

        # create a dataframe to save coordinates
        self.initialize_coordinates_dataframe()

        # init z parameters, z range
        self.initialize_z_stack()

        self.run_coordinate_acquisition(current_path)

        # finished region scan
        self.coordinates_pd.to_csv(os.path.join(current_path, "coordinates.csv"), index=False, header=True)

        # Emit the xyz data for plotting
        if len(self.coordinates_pd) > 1:
            x = self.coordinates_pd["x (mm)"].values
            y = self.coordinates_pd["y (mm)"].values

            # When performing a z-stack (NZ > 1), only use the bottom z position for each (x,y) location
            if self.NZ > 1:
                # Create a copy to avoid modifying the original dataframe
                plot_df = self.coordinates_pd.copy()

                # Group by x, y, region and get the minimum z value for each group
                if "z_piezo (um)" in plot_df.columns:
                    # Calculate total z for grouping
                    plot_df["total_z"] = plot_df["z (um)"] + plot_df["z_piezo (um)"]
                    # Group by x, y, region and get indices of minimum z values
                    idx = plot_df.groupby(["x (mm)", "y (mm)", "region"])["total_z"].idxmin()
                    # Filter the dataframe to only include bottom z positions
                    plot_df = plot_df.loc[idx]
                    z = plot_df["z (um)"].values + plot_df["z_piezo (um)"].values
                else:
                    # Group by x, y, region and get indices of minimum z values
                    idx = plot_df.groupby(["x (mm)", "y (mm)", "region"])["z (um)"].idxmin()
                    # Filter the dataframe to only include bottom z positions
                    plot_df = plot_df.loc[idx]
                    z = plot_df["z (um)"].values

                # Get the filtered x, y, region values
                x = plot_df["x (mm)"].values
                y = plot_df["y (mm)"].values
                region = plot_df["region"].values
            else:
                # For single z acquisitions, use all points as before
                if "z_piezo (um)" in self.coordinates_pd.columns:
                    z = self.coordinates_pd["z (um)"].values + self.coordinates_pd["z_piezo (um)"].values
                else:
                    z = self.coordinates_pd["z (um)"].values
                region = self.coordinates_pd["region"].values

            x = np.array(x).astype(float)
            y = np.array(y).astype(float)
            z = np.array(z).astype(float)
            self.multiPointController.signal_coordinates.emit(x, y, z, region)

        utils.create_done_file(current_path)
        # TODO(imo): If anything throws above, we don't re-enable the joystick
        self.microcontroller.enable_joystick(True)
        self._log.debug(f"Single time point took: {time.time() - start} [s]")

    def initialize_z_stack(self):
        self.count_rtp = 0

        # z stacking config
        if self.z_stacking_config == "FROM TOP":
            self.deltaZ = -abs(self.deltaZ)
            self.move_to_z_level(self.z_range[1])
        else:
            self.move_to_z_level(self.z_range[0])

        self.z_pos = self.stage.get_pos().z_mm  # zpos at the beginning of the scan

    def initialize_coordinates_dataframe(self):
        base_columns = ["z_level", "x (mm)", "y (mm)", "z (um)", "time"]
        piezo_column = ["z_piezo (um)"] if self.use_piezo else []
        self.coordinates_pd = pd.DataFrame(columns=["region", "fov"] + base_columns + piezo_column)

    def update_coordinates_dataframe(self, region_id, z_level, fov=None):
        pos = self.stage.get_pos()
        base_data = {
            "z_level": [z_level],
            "x (mm)": [pos.x_mm],
            "y (mm)": [pos.y_mm],
            "z (um)": [pos.z_mm * 1000],
            "time": [datetime.now().strftime("%Y-%m-%d_%H-%M-%S.%f")],
        }
        piezo_data = {"z_piezo (um)": [self.z_piezo_um]} if self.use_piezo else {}

        new_row = pd.DataFrame({"region": [region_id], "fov": [fov], **base_data, **piezo_data})

        self.coordinates_pd = pd.concat([self.coordinates_pd, new_row], ignore_index=True)

    def move_to_coordinate(self, coordinate_mm):
        print("moving to coordinate", coordinate_mm)
        x_mm = coordinate_mm[0]
        self.stage.move_x_to(x_mm)
        time.sleep(SCAN_STABILIZATION_TIME_MS_X / 1000)

        y_mm = coordinate_mm[1]
        self.stage.move_y_to(y_mm)
        time.sleep(SCAN_STABILIZATION_TIME_MS_Y / 1000)

        # check if z is included in the coordinate
        if len(coordinate_mm) == 3:
            z_mm = coordinate_mm[2]
            self.move_to_z_level(z_mm)

    def move_to_z_level(self, z_mm):
        print("moving z")
        self.stage.move_z_to(z_mm)
        # TODO(imo): If we are moving to a more +z position, we'll approach the position from the negative side.  But then our backlash elimination goes negative and positive.  This seems like the final move is in the same direction as the original full move?  Does that actually eliminate backlash?
        if z_mm >= self.stage.get_pos().z_mm:
            # Attempt to remove backlash.
            # TODO(imo): We used to only do this if in PID control mode, but we don't expose the PID mode settings
            # yet, so for now just do this for all.
            # TODO(imo): Ideally this would be done at a lower level, and only if needed.  As is we only remove backlash in this specific case (and no other Z moves!)
            distance_to_clear_backlash = self.stage.get_config().Z_AXIS.convert_to_real_units(
                max(160, 20 * self.stage.get_config().Z_AXIS.MICROSTEPS_PER_STEP)
            )
            self.stage.move_z(-distance_to_clear_backlash)
            self.stage.move_z(distance_to_clear_backlash)
        time.sleep(SCAN_STABILIZATION_TIME_MS_Z / 1000)

    def run_coordinate_acquisition(self, current_path):
        n_regions = len(self.scan_region_coords_mm)

        for region_index, (region_id, coordinates) in enumerate(self.scan_region_fov_coords_mm.items()):

            self.signal_acquisition_progress.emit(region_index + 1, n_regions, self.time_point)

            self.num_fovs = len(coordinates)
            self.total_scans = self.num_fovs * self.NZ * len(self.selected_configurations)

            for fov_count, coordinate_mm in enumerate(coordinates):

                self.move_to_coordinate(coordinate_mm)
                self.acquire_at_position(region_id, current_path, fov_count)

                if self.multiPointController.abort_acqusition_requested:
                    self.handle_acquisition_abort(current_path, region_id)
                    return

    def acquire_at_position(self, region_id, current_path, fov):

        if RUN_CUSTOM_MULTIPOINT and "multipoint_custom_script_entry" in globals():
            print("run custom multipoint")
            multipoint_custom_script_entry(self, current_path, region_id, fov)
            return

        if not self.perform_autofocus(region_id, fov):
            self._log.error(
                f"Autofocus failed in acquire_at_position.  Continuing to acquire anyway using the current z position (z={self.stage.get_pos().z_mm} [mm])"
            )

        if self.NZ > 1:
            self.prepare_z_stack()

        pos = self.stage.get_pos()
        if self.use_piezo:
            self.z_piezo_um = self.piezo.position

        for z_level in range(self.NZ):
            file_ID = f"{region_id}_{fov:0{FILE_ID_PADDING}}_{z_level:0{FILE_ID_PADDING}}"

            acquire_pos = self.stage.get_pos()
            metadata = {"x": acquire_pos.x_mm, "y": acquire_pos.y_mm, "z": acquire_pos.z_mm}
            self._log.info(f"Acquiring image: ID={file_ID}, Metadata={metadata}")

            # laser af characterization mode
            if self.do_reflection_af and self.microscope.laserAutofocusController.characterization_mode:
                image = self.microscope.laserAutofocusController.get_image()
                saving_path = os.path.join(current_path, file_ID + "_laser af camera" + ".bmp")
                iio.imwrite(saving_path, image)

            current_round_images = {}
            # iterate through selected modes
            for config_idx, config in enumerate(self.selected_configurations):

                if self.NZ == 1:  # TODO: handle z offset for z stack
                    self.handle_z_offset(config, True)

                # acquire image
                if "USB Spectrometer" not in config.name and "RGB" not in config.name:
                    self.acquire_camera_image(config, file_ID, current_path, current_round_images, z_level)
                elif "RGB" in config.name:
                    self.acquire_rgb_image(config, file_ID, current_path, current_round_images, z_level)
                else:
                    self.acquire_spectrometer_data(config, file_ID, current_path, z_level)

                if self.NZ == 1:  # TODO: handle z offset for z stack
                    self.handle_z_offset(config, False)

                current_image = (
                    fov * self.NZ * len(self.selected_configurations)
                    + z_level * len(self.selected_configurations)
                    + config_idx
                    + 1
                )
                self.signal_region_progress.emit(current_image, self.total_scans)

            # updates coordinates df
            self.update_coordinates_dataframe(region_id, z_level, fov)
            self.signal_register_current_fov.emit(self.stage.get_pos().x_mm, self.stage.get_pos().y_mm)

            # check if the acquisition should be aborted
            if self.multiPointController.abort_acqusition_requested:
                self.handle_acquisition_abort(current_path, region_id)
                return

            # update FOV counter
            self.af_fov_count = self.af_fov_count + 1

            if z_level < self.NZ - 1:
                self.move_z_for_stack()

        if self.NZ > 1:
            self.move_z_back_after_stack()

    def run_real_time_processing(self, current_round_images, z_level):
        if (
            "BF LED matrix left half" in current_round_images
            and "BF LED matrix right half" in current_round_images
            and "Fluorescence 405 nm Ex" in current_round_images
        ):
            try:
                print("real time processing", self.count_rtp)
                if (
                    (self.microscope.model is None)
                    or (self.microscope.device is None)
                    or (self.microscope.classification_th is None)
                    or (self.microscope.dataHandler is None)
                ):
                    raise AttributeError("microscope missing model, device, classification_th, and/or dataHandler")
                I_fluorescence = current_round_images["Fluorescence 405 nm Ex"]
                I_left = current_round_images["BF LED matrix left half"]
                I_right = current_round_images["BF LED matrix right half"]
                if len(I_left.shape) == 3:
                    I_left = cv2.cvtColor(I_left, cv2.COLOR_RGB2GRAY)
                if len(I_right.shape) == 3:
                    I_right = cv2.cvtColor(I_right, cv2.COLOR_RGB2GRAY)
                malaria_rtp(
                    I_fluorescence,
                    I_left,
                    I_right,
                    z_level,
                    self,
                    classification_test_mode=self.microscope.classification_test_mode,
                    sort_during_multipoint=SORT_DURING_MULTIPOINT,
                    disp_th_during_multipoint=DISP_TH_DURING_MULTIPOINT,
                )
                self.count_rtp += 1
            except AttributeError as e:
                print(repr(e))

    def perform_autofocus(self, region_id, fov):
        if not self.do_reflection_af:
            # contrast-based AF; perform AF only if when not taking z stack or doing z stack from center
            if (
                ((self.NZ == 1) or self.z_stacking_config == "FROM CENTER")
                and (self.do_autofocus)
                and (self.af_fov_count % Acquisition.NUMBER_OF_FOVS_PER_AF == 0)
            ):
                configuration_name_AF = MULTIPOINT_AUTOFOCUS_CHANNEL
                config_AF = self.channelConfigurationManager.get_channel_configuration_by_name(
                    self.objectiveStore.current_objective, configuration_name_AF
                )
                self.signal_current_configuration.emit(config_AF)
                if (
                    self.af_fov_count % Acquisition.NUMBER_OF_FOVS_PER_AF == 0
                ) or self.autofocusController.use_focus_map:
                    self.autofocusController.autofocus()
                    self.autofocusController.wait_till_autofocus_has_completed()
        else:
            self._log.info("laser reflection af")
            try:
                if HAS_OBJECTIVE_PIEZO:  # when piezo is available, one move is sufficient as piezo is closed loop
                    self.microscope.laserAutofocusController.move_to_target(0)
                else:
                    # TODO(imo): We used to have a case here to try to fix backlash by double commanding a position.  Now, just double command it whether or not we are using PID since we don't expose that now.  But in the future, backlash handing shouldb e done at a lower level (and we can remove the double here)
                    self.microscope.laserAutofocusController.move_to_target(0)
                    self.microscope.laserAutofocusController.move_to_target(
                        0
                    )  # for stepper in open loop mode, repeat the operation to counter backlash.  It's harmless if any other case.
            except Exception as e:
                file_ID = f"{region_id}_focus_camera.bmp"
                saving_path = os.path.join(self.base_path, self.experiment_ID, str(self.time_point), file_ID)
                iio.imwrite(saving_path, self.microscope.laserAutofocusController.image)
                self._log.error(
                    "!!!!!!!!!!!!!!!!!!!!!!!!!!!!!!!!!!!!! laser AF failed !!!!!!!!!!!!!!!!!!!!!!!!!!!!!!!!!!!!!",
                    exc_info=e,
                )
                return False
        return True

    def prepare_z_stack(self):
        # move to bottom of the z stack
        if self.z_stacking_config == "FROM CENTER":
            self.stage.move_z(-self.deltaZ * round((self.NZ - 1) / 2.0))
            time.sleep(SCAN_STABILIZATION_TIME_MS_Z / 1000)
        # TODO(imo): This is some sort of backlash compensation.  We should move this down to the low level, and remove it from here.
        # maneuver for achiving uniform step size and repeatability when using open-loop control
        distance_to_clear_backlash = self.stage.get_config().Z_AXIS.convert_to_real_units(
            max(160, 20 * self.stage.get_config().Z_AXIS.MICROSTEPS_PER_STEP)
        )
        self.stage.move_z(-distance_to_clear_backlash)
        self.stage.move_z(distance_to_clear_backlash)
        time.sleep(SCAN_STABILIZATION_TIME_MS_Z / 1000)

    def handle_z_offset(self, config, not_offset):
        if config.z_offset is not None:  # perform z offset for config, assume z_offset is in um
            if config.z_offset != 0.0:
                direction = 1 if not_offset else -1
                self._log.info("Moving Z offset" + str(config.z_offset * direction))
                self.stage.move_z(config.z_offset / 1000 * direction)
                self.wait_till_operation_is_completed()
                time.sleep(SCAN_STABILIZATION_TIME_MS_Z / 1000)

    def acquire_camera_image(self, config, file_ID, current_path, current_round_images, k):
        # update the current configuration
        if not self.performance_mode:
            self.signal_current_configuration.emit(config)
            self.wait_till_operation_is_completed()
        else:
            # set channel mode directly if in performance mode
            self.liveController.set_microscope_mode(config)
            self.wait_till_operation_is_completed()

        # trigger acquisition (including turning on the illumination) and read frame
        camera_illumination_time = self.camera.get_exposure_time()
        if self.liveController.trigger_mode == TriggerMode.SOFTWARE:
            self.liveController.turn_on_illumination()
            self.wait_till_operation_is_completed()
            camera_illumination_time = None
        elif self.liveController.trigger_mode == TriggerMode.HARDWARE:
            if "Fluorescence" in config.name and ENABLE_NL5 and NL5_USE_DOUT:
                # TODO(imo): This used to use the "reset_image_ready_flag=False" on the read_frame, but oinly the toupcam camera implementation had the
                #  "reset_image_ready_flag" arg, so this is broken for all other cameras.  Also this used to do some other funky stuff like setting internal camera flags.
                #   I am pretty sure this is broken!
                self.microscope.nl5.start_acquisition()
        while not self.camera.get_ready_for_trigger():
            time.sleep(0.001)
        self.camera.send_trigger(illumination_time=camera_illumination_time)
        camera_frame = self.camera.read_camera_frame()
        image = camera_frame.frame
        if not camera_frame or image is None:
            self._log.warning("self.camera.read_frame() returned None")
            return

        # turn off the illumination if using software trigger
        if self.liveController.trigger_mode == TriggerMode.SOFTWARE:
            self.liveController.turn_off_illumination()

        # process the image -  @@@ to move to camera
        image = utils.crop_image(image, self.crop_width, self.crop_height)
        image_to_display = utils.crop_image(
            image,
            round(self.crop_width * self.display_resolution_scaling),
            round(self.crop_height * self.display_resolution_scaling),
        )
        self.image_to_display.emit(image_to_display)
        self.image_to_display_multi.emit(image_to_display, config.illumination_source)

        self.save_image(image, file_ID, config, current_path, camera_frame.is_color())
        self.update_napari(image, config.name, k)

        current_round_images[config.name] = np.copy(image)

        MultiPointWorker.handle_rgb_generation(current_round_images, file_ID, current_path, k)

        if not self.headless:
            QApplication.processEvents()

    def acquire_rgb_image(self, config, file_ID, current_path, current_round_images, k):
        # go through the channels
        rgb_channels = ["BF LED matrix full_R", "BF LED matrix full_G", "BF LED matrix full_B"]
        images = {}

        for config_ in self.channelConfigurationManager.get_channel_configurations_for_objective(
            self.objectiveStore.current_objective
        ):
            if config_.name in rgb_channels:
                # update the current configuration
                if not self.performance_mode:
                    self.signal_current_configuration.emit(config)
                    self.wait_till_operation_is_completed()
                else:
                    # set channel mode directly if in performance mode
                    self.liveController.set_microscope_mode(config)
                    self.wait_till_operation_is_completed()

                # trigger acquisition (including turning on the illumination)
                if self.liveController.trigger_mode == TriggerMode.SOFTWARE:
                    # TODO(imo): use illum controller
                    self.liveController.turn_on_illumination()
                    self.wait_till_operation_is_completed()

                # read camera frame
                self.camera.send_trigger(illumination_time=self.camera.get_exposure_time())
                image = self.camera.read_frame()
                if image is None:
                    print("self.camera.read_frame() returned None")
                    continue

                # TODO(imo): use illum controller
                # turn off the illumination if using software trigger
                if self.liveController.trigger_mode == TriggerMode.SOFTWARE:
                    self.liveController.turn_off_illumination()

                # process the image  -  @@@ to move to camera
                image = utils.crop_image(image, self.crop_width, self.crop_height)

                # add the image to dictionary
                images[config_.name] = np.copy(image)

        # Check if the image is RGB or monochrome
        i_size = images["BF LED matrix full_R"].shape

        if len(i_size) == 3:
            # If already RGB, write and emit individual channels
            print("writing R, G, B channels")
            self.handle_rgb_channels(images, file_ID, current_path, config, k)
        else:
            # If monochrome, reconstruct RGB image
            print("constructing RGB image")
            self.construct_rgb_image(images, file_ID, current_path, config, k)

    def acquire_spectrometer_data(self, config, file_ID, current_path):
        if self.usb_spectrometer is not None:
            for l in range(N_SPECTRUM_PER_POINT):
                data = self.usb_spectrometer.read_spectrum()
                self.spectrum_to_display.emit(data)
                saving_path = os.path.join(
                    current_path, file_ID + "_" + str(config.name).replace(" ", "_") + "_" + str(l) + ".csv"
                )
                np.savetxt(saving_path, data, delimiter=",")

    def save_image(self, image: np.array, file_ID: str, config: ChannelMode, current_path: str, is_color: bool):
        saved_image = utils_acquisition.save_image(
            image=image, file_id=file_ID, save_directory=current_path, config=config, is_color=is_color
        )

        if MERGE_CHANNELS:
            self._save_merged_image(saved_image, file_ID, current_path)

    def _save_merged_image(self, image: np.array, file_ID: str, current_path: str):
        self.image_count += 1

        if self.image_count == 1:
            self.merged_image = image
        else:
            self.merged_image = np.maximum(self.merged_image, image)

            if self.image_count == len(self.selected_configurations):
                if image.dtype == np.uint16:
                    saving_path = os.path.join(current_path, file_ID + "_merged" + ".tiff")
                else:
                    saving_path = os.path.join(current_path, file_ID + "_merged" + "." + Acquisition.IMAGE_FORMAT)

                iio.imwrite(saving_path, self.merged_image)
                self.image_count = 0

        return

    def update_napari(self, image, config_name, k):
        if not self.performance_mode and (USE_NAPARI_FOR_MOSAIC_DISPLAY or USE_NAPARI_FOR_MULTIPOINT):

            if not self.init_napari_layers:
                print("init napari layers")
                self.init_napari_layers = True
                self.napari_layers_init.emit(image.shape[0], image.shape[1], image.dtype)
            pos = self.stage.get_pos()
            objective_magnification = str(int(self.objectiveStore.get_current_objective_info()["magnification"]))
            self.napari_layers_update.emit(image, pos.x_mm, pos.y_mm, k, objective_magnification + "x " + config_name)

    @staticmethod
    def handle_rgb_generation(current_round_images, file_ID, current_path, k):
        keys_to_check = ["BF LED matrix full_R", "BF LED matrix full_G", "BF LED matrix full_B"]
        if all(key in current_round_images for key in keys_to_check):
            print("constructing RGB image")
            print(current_round_images["BF LED matrix full_R"].dtype)
            size = current_round_images["BF LED matrix full_R"].shape
            rgb_image = np.zeros((*size, 3), dtype=current_round_images["BF LED matrix full_R"].dtype)
            print(rgb_image.shape)
            rgb_image[:, :, 0] = current_round_images["BF LED matrix full_R"]
            rgb_image[:, :, 1] = current_round_images["BF LED matrix full_G"]
            rgb_image[:, :, 2] = current_round_images["BF LED matrix full_B"]

            # TODO(imo): There used to be a "display image" comment here, and then an unused cropped image.  Do we need to emit an image here?

            # write the image
            if len(rgb_image.shape) == 3:
                print("writing RGB image")
                if rgb_image.dtype == np.uint16:
                    iio.imwrite(os.path.join(current_path, file_ID + "_BF_LED_matrix_full_RGB.tiff"), rgb_image)
                else:
                    iio.imwrite(
                        os.path.join(current_path, file_ID + "_BF_LED_matrix_full_RGB." + Acquisition.IMAGE_FORMAT),
                        rgb_image,
                    )

    def handle_rgb_channels(self, images, file_ID, current_path, config, k):
        for channel in ["BF LED matrix full_R", "BF LED matrix full_G", "BF LED matrix full_B"]:
            image_to_display = utils.crop_image(
                images[channel],
                round(self.crop_width * self.display_resolution_scaling),
                round(self.crop_height * self.display_resolution_scaling),
            )
            self.image_to_display.emit(image_to_display)
            self.image_to_display_multi.emit(image_to_display, config.illumination_source)

            self.update_napari(images[channel], channel, k)

            file_name = (
                file_ID
                + "_"
                + channel.replace(" ", "_")
                + (".tiff" if images[channel].dtype == np.uint16 else "." + Acquisition.IMAGE_FORMAT)
            )
            iio.imwrite(os.path.join(current_path, file_name), images[channel])

    def construct_rgb_image(self, images, file_ID, current_path, config, k):
        rgb_image = np.zeros((*images["BF LED matrix full_R"].shape, 3), dtype=images["BF LED matrix full_R"].dtype)
        rgb_image[:, :, 0] = images["BF LED matrix full_R"]
        rgb_image[:, :, 1] = images["BF LED matrix full_G"]
        rgb_image[:, :, 2] = images["BF LED matrix full_B"]

        # send image to display
        image_to_display = utils.crop_image(
            rgb_image,
            round(self.crop_width * self.display_resolution_scaling),
            round(self.crop_height * self.display_resolution_scaling),
        )
        self.image_to_display.emit(image_to_display)
        self.image_to_display_multi.emit(image_to_display, config.illumination_source)

        self.update_napari(rgb_image, config.name, k)

        # write the RGB image
        print("writing RGB image")
        file_name = (
            file_ID
            + "_BF_LED_matrix_full_RGB"
            + (".tiff" if rgb_image.dtype == np.uint16 else "." + Acquisition.IMAGE_FORMAT)
        )
        iio.imwrite(os.path.join(current_path, file_name), rgb_image)

    def handle_acquisition_abort(self, current_path, region_id=0):
        # Move to the current region center
        region_center = self.scan_region_coords_mm[self.scan_region_names.index(region_id)]
        self.move_to_coordinate(region_center)

        # Save coordinates.csv
        self.coordinates_pd.to_csv(os.path.join(current_path, "coordinates.csv"), index=False, header=True)
        self.microcontroller.enable_joystick(True)

    def move_z_for_stack(self):
        if self.use_piezo:
            self.z_piezo_um += self.deltaZ * 1000
            self.piezo.move_to(self.z_piezo_um)
            if (
                self.liveController.trigger_mode == TriggerMode.SOFTWARE
            ):  # for hardware trigger, delay is in waiting for the last row to start exposure
                time.sleep(MULTIPOINT_PIEZO_DELAY_MS / 1000)
            if MULTIPOINT_PIEZO_UPDATE_DISPLAY:
                self.signal_z_piezo_um.emit(self.z_piezo_um)
        else:
            self.stage.move_z(self.deltaZ)
            time.sleep(SCAN_STABILIZATION_TIME_MS_Z / 1000)

    def move_z_back_after_stack(self):
        if self.use_piezo:
            self.z_piezo_um = self.z_piezo_um - self.deltaZ * 1000 * (self.NZ - 1)
            self.piezo.move_to(self.z_piezo_um)
            if (
                self.liveController.trigger_mode == TriggerMode.SOFTWARE
            ):  # for hardware trigger, delay is in waiting for the last row to start exposure
                time.sleep(MULTIPOINT_PIEZO_DELAY_MS / 1000)
            if MULTIPOINT_PIEZO_UPDATE_DISPLAY:
                self.signal_z_piezo_um.emit(self.z_piezo_um)
        else:
            distance_to_clear_backlash = self.stage.get_config().Z_AXIS.convert_to_real_units(
                max(160, 20 * self.stage.get_config().Z_AXIS.MICROSTEPS_PER_STEP)
            )
            if self.z_stacking_config == "FROM CENTER":
                rel_z_to_start = -self.deltaZ * (self.NZ - 1) + self.deltaZ * round((self.NZ - 1) / 2)
            else:
                rel_z_to_start = -self.deltaZ * (self.NZ - 1)

            # TODO(imo): backlash should be handled at a lower level.  For now, we do it here no matter what control scheme is being used below.
            self.stage.move_z(rel_z_to_start - distance_to_clear_backlash)
            self.stage.move_z(distance_to_clear_backlash)


class MultiPointController(QObject):

    acquisitionFinished = Signal()
    image_to_display = Signal(np.ndarray)
    image_to_display_multi = Signal(np.ndarray, int)
    spectrum_to_display = Signal(np.ndarray)
    signal_current_configuration = Signal(ChannelMode)
    signal_register_current_fov = Signal(float, float)
    detection_stats = Signal(object)
    signal_stitcher = Signal(str)
    napari_rtp_layers_update = Signal(np.ndarray, str)
    napari_layers_init = Signal(int, int, object)
    napari_layers_update = Signal(np.ndarray, float, float, int, str)  # image, x_mm, y_mm, k, channel
    signal_set_display_tabs = Signal(list, int)
    signal_z_piezo_um = Signal(float)
    signal_acquisition_progress = Signal(int, int, int)
    signal_region_progress = Signal(int, int)
    signal_coordinates = Signal(np.ndarray, np.ndarray, np.ndarray, np.ndarray)  # x, y, z, region

    def __init__(
        self,
        camera: AbstractCamera,
        stage: AbstractStage,
        piezo: Optional[PiezoStage],
        microcontroller: Microcontroller,
        liveController,
        autofocusController,
        objectiveStore,
        channelConfigurationManager,
        usb_spectrometer=None,
        scanCoordinates=None,
        fluidics=None,
        parent=None,
        headless=False,
    ):
        QObject.__init__(self)
        self._log = squid.logging.get_logger(self.__class__.__name__)
        self.camera: AbstractCamera = camera
        if DO_FLUORESCENCE_RTP:
            self.processingHandler = ProcessingHandler()
        self.stage = stage
        self.piezo = piezo
        self.microcontroller = microcontroller
        self.liveController = liveController
        self.autofocusController = autofocusController
        self.objectiveStore = objectiveStore
        self.channelConfigurationManager = channelConfigurationManager
        self.multiPointWorker: Optional[MultiPointWorker] = None
        self.thread: Optional[QThread] = None
        self.NX = 1
        self.NY = 1
        self.NZ = 1
        self.Nt = 1
        self.deltaX = Acquisition.DX
        self.deltaY = Acquisition.DY
        # TODO(imo): Switch all to consistent mm units
        self.deltaZ = Acquisition.DZ / 1000
        self.deltat = 0
        self.do_autofocus = False
        self.do_reflection_af = False
        self.focus_map = None
        self.use_manual_focus_map = False
        self.gen_focus_map = False
        self.focus_map_storage = []
        self.already_using_fmap = False
        self.do_segmentation = False
        self.do_fluorescence_rtp = DO_FLUORESCENCE_RTP
        self.crop_width = Acquisition.CROP_WIDTH
        self.crop_height = Acquisition.CROP_HEIGHT
        self.display_resolution_scaling = Acquisition.IMAGE_DISPLAY_SCALING_FACTOR
        self.counter = 0
        self.experiment_ID = None
        self.base_path = None
        self.use_piezo = MULTIPOINT_USE_PIEZO_FOR_ZSTACKS
        self.selected_configurations = []
        self.usb_spectrometer = usb_spectrometer
        self.scanCoordinates = scanCoordinates
        self.scan_region_names = []
        self.scan_region_coords_mm = []
        self.scan_region_fov_coords_mm = {}
        self.parent = parent
        self.start_time = 0
        self.old_images_per_page = 1
        z_mm_current = self.stage.get_pos().z_mm
        self.z_range = [z_mm_current, z_mm_current + self.deltaZ * (self.NZ - 1)]  # [start_mm, end_mm]
        self.use_fluidics = False
        self.fluidics = fluidics

        self.headless = headless
        try:
            if self.parent is not None:
                self.old_images_per_page = self.parent.dataHandler.n_images_per_page
        except:
            pass
        self.z_stacking_config = Z_STACKING_CONFIG

    def acquisition_in_progress(self):
        if self.thread and self.thread.isRunning() and self.multiPointWorker:
            return True
        return False

    def set_use_piezo(self, checked):
        if checked and self.piezo is None:
            raise ValueError("Cannot enable piezo - no piezo stage configured")
        self.use_piezo = checked
        if self.multiPointWorker:
            self.multiPointWorker.update_use_piezo(checked)

    def set_z_stacking_config(self, z_stacking_config_index):
        if z_stacking_config_index in Z_STACKING_CONFIG_MAP:
            self.z_stacking_config = Z_STACKING_CONFIG_MAP[z_stacking_config_index]
        print(f"z-stacking configuration set to {self.z_stacking_config}")

    def set_z_range(self, minZ, maxZ):
        self.z_range = [minZ, maxZ]

    def set_NX(self, N):
        self.NX = N

    def set_NY(self, N):
        self.NY = N

    def set_NZ(self, N):
        self.NZ = N

    def set_Nt(self, N):
        self.Nt = N

    def set_deltaX(self, delta):
        self.deltaX = delta

    def set_deltaY(self, delta):
        self.deltaY = delta

    def set_deltaZ(self, delta_um):
        self.deltaZ = delta_um / 1000

    def set_deltat(self, delta):
        self.deltat = delta

    def set_af_flag(self, flag):
        self.do_autofocus = flag

    def set_reflection_af_flag(self, flag):
        self.do_reflection_af = flag

    def set_manual_focus_map_flag(self, flag):
        self.use_manual_focus_map = flag

    def set_gen_focus_map_flag(self, flag):
        self.gen_focus_map = flag
        if not flag:
            self.autofocusController.set_focus_map_use(False)

    def set_stitch_tiles_flag(self, flag):
        self.do_stitch_tiles = flag

    def set_segmentation_flag(self, flag):
        self.do_segmentation = flag

    def set_fluorescence_rtp_flag(self, flag):
        self.do_fluorescence_rtp = flag

    def set_focus_map(self, focusMap):
        self.focus_map = focusMap  # None if dont use focusMap

    def set_crop(self, crop_width, crop_height):
        self.crop_width = crop_width
        self.crop_height = crop_height

    def set_base_path(self, path):
        self.base_path = path

    def set_use_fluidics(self, use_fluidics):
        self.use_fluidics = use_fluidics

    def start_new_experiment(self, experiment_ID):  # @@@ to do: change name to prepare_folder_for_new_experiment
        # generate unique experiment ID
        self.experiment_ID = experiment_ID.replace(" ", "_") + "_" + datetime.now().strftime("%Y-%m-%d_%H-%M-%S.%f")
        self.recording_start_time = time.time()
        # create a new folder
        utils.ensure_directory_exists(os.path.join(self.base_path, self.experiment_ID))
        self.channelConfigurationManager.write_configuration_selected(
            self.objectiveStore.current_objective,
            self.selected_configurations,
            os.path.join(self.base_path, self.experiment_ID) + "/configurations.xml",
        )  # save the configuration for the experiment
        # Prepare acquisition parameters
        acquisition_parameters = {
            "dx(mm)": self.deltaX,
            "Nx": self.NX,
            "dy(mm)": self.deltaY,
            "Ny": self.NY,
            "dz(um)": self.deltaZ * 1000 if self.deltaZ != 0 else 1,
            "Nz": self.NZ,
            "dt(s)": self.deltat,
            "Nt": self.Nt,
            "with AF": self.do_autofocus,
            "with reflection AF": self.do_reflection_af,
            "with manual focus map": self.use_manual_focus_map,
        }
        try:  # write objective data if it is available
            current_objective = self.parent.objectiveStore.current_objective
            objective_info = self.parent.objectiveStore.objectives_dict.get(current_objective, {})
            acquisition_parameters["objective"] = {}
            for k in objective_info.keys():
                acquisition_parameters["objective"][k] = objective_info[k]
            acquisition_parameters["objective"]["name"] = current_objective
        except:
            try:
                objective_info = OBJECTIVES[DEFAULT_OBJECTIVE]
                acquisition_parameters["objective"] = {}
                for k in objective_info.keys():
                    acquisition_parameters["objective"][k] = objective_info[k]
                acquisition_parameters["objective"]["name"] = DEFAULT_OBJECTIVE
            except:
                pass
        # TODO: USE OBJECTIVE STORE DATA
        acquisition_parameters["sensor_pixel_size_um"] = CAMERA_PIXEL_SIZE_UM[CAMERA_SENSOR]
        acquisition_parameters["tube_lens_mm"] = TUBE_LENS_MM
        f = open(os.path.join(self.base_path, self.experiment_ID) + "/acquisition parameters.json", "w")
        f.write(json.dumps(acquisition_parameters))
        f.close()

    def set_selected_configurations(self, selected_configurations_name):
        self.selected_configurations = []
        for configuration_name in selected_configurations_name:
            config = self.channelConfigurationManager.get_channel_configuration_by_name(
                self.objectiveStore.current_objective, configuration_name
            )
            if config:
                self.selected_configurations.append(config)

    def get_acquisition_image_count(self):
        """
        Given the current settings on this controller, return how many images an acquisition will
        capture and save to disk.

        NOTE: This does not cover debug images (eg: auto focus) or user created images (eg: custom scripts).

        NOTE: This does attempt to include the "merged" image if that config is enabled.

        Raises a ValueError if the class is not configured for a valid acquisition.
        """
        try:
            # We have Nt timepoints.  For each timepoint, we capture images at all the regions.  Each
            # region has a list of coordinates that we capture at, and at each coordinate we need to
            # do a capture for each requested camera + lighting + other configuration selected.  So
            # total image count is:
            coords_per_region = [
                len(region_coords) for (region_id, region_coords) in self.scanCoordinates.region_fov_coordinates.items()
            ]
            all_regions_coord_count = sum(coords_per_region)

            non_merged_images = self.Nt * self.NZ * all_regions_coord_count * len(self.selected_configurations)
            # When capturing merged images, we capture 1 per fov (where all the configurations are merged)
            merged_images = self.Nt * self.NZ * all_regions_coord_count if control._def.MERGE_CHANNELS else 0

            return non_merged_images + merged_images
        except AttributeError:
            # We don't init all fields in __init__, so it's easy to get attribute errors.  We consider
            # this "not configured" and want it to be a ValueError.
            raise ValueError("Not properly configured for an acquisition, cannot calculate image count.")

    def _temporary_get_an_image_hack(self) -> Tuple[np.array, bool]:
        was_streaming = self.camera.get_is_streaming()
        callbacks_were_enabled = self.camera.get_callbacks_enabled()
        self.camera.enable_callbacks(False)
        test_frame = None
        if not was_streaming:
            self.camera.start_streaming()
        try:
            config = self.channelConfigurationManager.get_configurations(self.objectiveStore.current_objective)[0]
            if (
                self.liveController.trigger_mode == TriggerMode.SOFTWARE
                or self.liveController.trigger_mode == TriggerMode.HARDWARE
            ):
                self.camera.send_trigger()
            test_frame = self.camera.read_camera_frame()
        finally:
            self.camera.enable_callbacks(callbacks_were_enabled)
            if not was_streaming:
                self.camera.stop_streaming()
        return (test_frame.frame, test_frame.is_color()) if test_frame else (None, False)

    def get_estimated_acquisition_disk_storage(self):
        """
        This does its best to return the number of bytes needed to store the settings for the currently
        configured acquisition on disk.  If you don't have at least this amount of disk space available
        when starting this acquisition, it is likely it will fail with an "out of disk space" error.
        """
        # TODO(imo): This needs updating for AbstractCamera
        if not len(self.channelConfigurationManager.get_configurations(self.objectiveStore.current_objective)):
            raise ValueError("Cannot calculate disk space requirements without any valid configurations.")
        first_config = self.channelConfigurationManager.get_configurations(self.objectiveStore.current_objective)[0]

        # Our best bet is to grab an image, and use that for our size estimate.
        test_image = None
        try:
            test_image, is_color = self._temporary_get_an_image_hack()
        except Exception as e:
            self._log.exception("Couldn't capture image from camera for size estimate, using worst cast image.")
            # Not ideal that we need to catch Exception, but the camera implementations vary wildly...
            pass

        if test_image is None:
            is_color = squid.abc.CameraPixelFormat.is_color_format(self.camera.get_pixel_format())
            # Do our best to create a fake image with the correct properties.
            # TODO(imo): It'd be better to pull this from our camera but need to wait for AbstractCamera for a consistent way to do that.
            width = self.crop_width
            height = self.crop_height
            bytes_per_pixel = 3 if is_color else 2  # Worst case assumptions: 24 bit color, 16 bit grayscale

            test_image = np.random.randint(2**16 - 1, size=(height, width, (3 if is_color else 1)), dtype=np.uint16)

        # Depending on settings, we modify the image before saving.  This means we need to actually save an image
        # to see how much disk space it takes up.  This can be very wrong (eg: if we compress during saving, then
        # it is dependent on the data), but is better than just guessing based on raw image size.
        with tempfile.TemporaryDirectory() as temp_save_dir:
            file_id = "test_id"
            test_config = first_config
            size_before = utils.get_directory_disk_usage(temp_save_dir)
            saved_image = utils_acquisition.save_image(test_image, file_id, temp_save_dir, test_config, is_color)
            size_after = utils.get_directory_disk_usage(temp_save_dir)

            size_per_image = size_after - size_before

        # Add in 100kB for non-image files.  This is normally more like 10k total, so this gives us extra.
        non_image_file_size = 100 * 1024

        return size_per_image * self.get_acquisition_image_count() + non_image_file_size

    def run_acquisition(self):
        if not self.validate_acquisition_settings():
            # emit acquisition finished signal to re-enable the UI
            self.acquisitionFinished.emit()
            return

        self._log.info("start multipoint")

        self.scan_region_coords_mm = list(self.scanCoordinates.region_centers.values())
        self.scan_region_names = list(self.scanCoordinates.region_centers.keys())
        self.scan_region_fov_coords_mm = self.scanCoordinates.region_fov_coordinates

        # Save coordinates to CSV in top level folder
        coordinates_df = pd.DataFrame(columns=["region", "x (mm)", "y (mm)", "z (mm)"])
        for region_id, coords_list in self.scan_region_fov_coords_mm.items():
            for coord in coords_list:
                row = {"region": region_id, "x (mm)": coord[0], "y (mm)": coord[1]}
                # Add z coordinate if available
                if len(coord) > 2:
                    row["z (mm)"] = coord[2]
                coordinates_df = pd.concat([coordinates_df, pd.DataFrame([row])], ignore_index=True)
        coordinates_df.to_csv(os.path.join(self.base_path, self.experiment_ID, "coordinates.csv"), index=False)

        self._log.info(f"num fovs: {sum(len(coords) for coords in self.scan_region_fov_coords_mm)}")
        self._log.info(f"num regions: {len(self.scan_region_coords_mm)}")
        self._log.info(f"region ids: {self.scan_region_names}")
        self._log.info(f"region centers: {self.scan_region_coords_mm}")

        self.abort_acqusition_requested = False

        self.configuration_before_running_multipoint = self.liveController.currentConfiguration
        # stop live
        if self.liveController.is_live:
            self.liveController_was_live_before_multipoint = True
            self.liveController.stop_live()  # @@@ to do: also uncheck the live button
        else:
            self.liveController_was_live_before_multipoint = False

        # disable callback
        if self.camera.get_callbacks_enabled():
            self.camera_callback_was_enabled_before_multipoint = True
            self.camera.enable_callbacks(False)
        else:
            self.camera_callback_was_enabled_before_multipoint = False

        if self.usb_spectrometer != None:
            if self.usb_spectrometer.streaming_started == True and self.usb_spectrometer.streaming_paused == False:
                self.usb_spectrometer.pause_streaming()
                self.usb_spectrometer_was_streaming = True
            else:
                self.usb_spectrometer_was_streaming = False

        # set current tabs
        self.signal_set_display_tabs.emit(self.selected_configurations, self.NZ)

        # run the acquisition
        self.timestamp_acquisition_started = time.time()

        if self.focus_map:
            self._log.info("Using focus surface for Z interpolation")
            for region_id in self.scan_region_names:
                region_fov_coords = self.scan_region_fov_coords_mm[region_id]
                # Convert each tuple to list for modification
                for i, coords in enumerate(region_fov_coords):
                    x, y = coords[:2]  # This handles both (x,y) and (x,y,z) formats
                    z = self.focus_map.interpolate(x, y, region_id)
                    # Modify the list directly
                    region_fov_coords[i] = (x, y, z)
                    self.scanCoordinates.update_fov_z_level(region_id, i, z)

        elif self.gen_focus_map and not self.do_reflection_af:
            self._log.info("Generating autofocus plane for multipoint grid")
            bounds = self.scanCoordinates.get_scan_bounds()
            if not bounds:
                return
            x_min, x_max = bounds["x"]
            y_min, y_max = bounds["y"]

            # Calculate scan dimensions and center
            x_span = abs(x_max - x_min)
            y_span = abs(y_max - y_min)
            x_center = (x_max + x_min) / 2
            y_center = (y_max + y_min) / 2

            # Determine grid size based on scan dimensions
            if x_span < self.deltaX:
                fmap_Nx = 2
                fmap_dx = self.deltaX  # Force deltaX spacing for small scans
            else:
                fmap_Nx = min(4, max(2, int(x_span / self.deltaX) + 1))
                fmap_dx = max(self.deltaX, x_span / (fmap_Nx - 1))

            if y_span < self.deltaY:
                fmap_Ny = 2
                fmap_dy = self.deltaY  # Force deltaY spacing for small scans
            else:
                fmap_Ny = min(4, max(2, int(y_span / self.deltaY) + 1))
                fmap_dy = max(self.deltaY, y_span / (fmap_Ny - 1))

            # Calculate starting corner position (top-left of the AF map grid)
            starting_x_mm = x_center - (fmap_Nx - 1) * fmap_dx / 2
            starting_y_mm = y_center - (fmap_Ny - 1) * fmap_dy / 2
            # TODO(sm): af map should be a grid mapped to a surface, instead of just corners mapped to a plane
            try:
                # Store existing AF map if any
                self.focus_map_storage = []
                self.already_using_fmap = self.autofocusController.use_focus_map
                for x, y, z in self.autofocusController.focus_map_coords:
                    self.focus_map_storage.append((x, y, z))

                # Define grid corners for AF map
                coord1 = (starting_x_mm, starting_y_mm)  # Starting corner
                coord2 = (starting_x_mm + (fmap_Nx - 1) * fmap_dx, starting_y_mm)  # X-axis corner
                coord3 = (starting_x_mm, starting_y_mm + (fmap_Ny - 1) * fmap_dy)  # Y-axis corner

                self._log.info(f"Generating AF Map: Nx={fmap_Nx}, Ny={fmap_Ny}")
                self._log.info(f"Spacing: dx={fmap_dx:.3f}mm, dy={fmap_dy:.3f}mm")
                self._log.info(f"Center:  x=({x_center:.3f}mm, y={y_center:.3f}mm)")

                # Generate and enable the AF map
                self.autofocusController.gen_focus_map(coord1, coord2, coord3)
                self.autofocusController.set_focus_map_use(True)

                # Return to center position
                self.stage.move_x_to(x_center)
                self.stage.move_y_to(y_center)

            except ValueError:
                self._log.exception("Invalid coordinates for autofocus plane, aborting.")
                return

        self.multiPointWorker = MultiPointWorker(self)
        self.multiPointWorker.use_piezo = self.use_piezo

        if not self.headless:
            # create a QThread object
            self.thread = QThread()
            # move the worker to the thread
            self.multiPointWorker.moveToThread(self.thread)
            # connect signals and slots
            self.thread.started.connect(self.multiPointWorker.run)
            self.multiPointWorker.signal_detection_stats.connect(self.slot_detection_stats)
            self.multiPointWorker.finished.connect(self._on_acquisition_completed)
            self.multiPointWorker.finished.connect(self.multiPointWorker.deleteLater)
            self.multiPointWorker.finished.connect(self.thread.quit)
            self.multiPointWorker.image_to_display.connect(self.slot_image_to_display)
            self.multiPointWorker.image_to_display_multi.connect(self.slot_image_to_display_multi)
            self.multiPointWorker.spectrum_to_display.connect(self.slot_spectrum_to_display)
            self.multiPointWorker.signal_current_configuration.connect(
                self.slot_current_configuration, type=Qt.BlockingQueuedConnection
            )
            self.multiPointWorker.signal_register_current_fov.connect(self.slot_register_current_fov)
            self.multiPointWorker.napari_layers_init.connect(self.slot_napari_layers_init)
            self.multiPointWorker.napari_layers_update.connect(self.slot_napari_layers_update)
            self.multiPointWorker.signal_z_piezo_um.connect(self.slot_z_piezo_um)
            self.multiPointWorker.signal_acquisition_progress.connect(self.slot_acquisition_progress)
            self.multiPointWorker.signal_region_progress.connect(self.slot_region_progress)

            # self.thread.finished.connect(self.thread.deleteLater)
            self.thread.finished.connect(self.thread.quit)
            # start the thread
            self.thread.start()
        else:
            # for headless mode
            self.multiPointWorker.run()

    def _on_acquisition_completed(self):
        self._log.debug("MultiPointController._on_acquisition_completed called")
        # restore the previous selected mode
        if self.gen_focus_map:
            self.autofocusController.clear_focus_map()
            for x, y, z in self.focus_map_storage:
                self.autofocusController.focus_map_coords.append((x, y, z))
            self.autofocusController.use_focus_map = self.already_using_fmap
        self.signal_current_configuration.emit(self.configuration_before_running_multipoint)

        # re-enable callback
        if self.camera_callback_was_enabled_before_multipoint:
            self.camera.enable_callbacks(True)
            self.camera_callback_was_enabled_before_multipoint = False

        # re-enable live if it's previously on
        if self.liveController_was_live_before_multipoint and RESUME_LIVE_AFTER_ACQUISITION:
            self.liveController.start_live()

        if self.usb_spectrometer != None:
            if self.usb_spectrometer_was_streaming:
                self.usb_spectrometer.resume_streaming()

        # emit the acquisition finished signal to enable the UI
        if self.parent is not None:
            try:
                self.parent.dataHandler.sort("Sort by prediction score")
                self.parent.dataHandler.signal_populate_page0.emit()
            except:
                pass
        self._log.info(f"total time for acquisition + processing + reset: {time.time() - self.recording_start_time}")
        utils.create_done_file(os.path.join(self.base_path, self.experiment_ID))

        # move back to the center of the current region if using "glass slide"
        if "current" in self.scanCoordinates.region_centers:
            region_center = self.scanCoordinates.region_centers["current"]
            try:
                self.stage.move_x_to(region_center[0])
                self.stage.move_y_to(region_center[1])
                self.stage.move_z_to(region_center[2])
            except:
                self._log.error("Failed to move to center of current region")

        self.acquisitionFinished.emit()
        if not self.abort_acqusition_requested:
            self.signal_stitcher.emit(os.path.join(self.base_path, self.experiment_ID))

        if not self.headless:
            QApplication.processEvents()

    def request_abort_aquisition(self):
        self.abort_acqusition_requested = True

    def slot_detection_stats(self, stats):
        self.detection_stats.emit(stats)

    def slot_image_to_display(self, image):
        self.image_to_display.emit(image)

    def slot_spectrum_to_display(self, data):
        self.spectrum_to_display.emit(data)

    def slot_image_to_display_multi(self, image, illumination_source):
        self.image_to_display_multi.emit(image, illumination_source)

    def slot_current_configuration(self, configuration):
        self.signal_current_configuration.emit(configuration)

    def slot_register_current_fov(self, x_mm, y_mm):
        self.signal_register_current_fov.emit(x_mm, y_mm)

    def slot_napari_rtp_layers_update(self, image, channel):
        self.napari_rtp_layers_update.emit(image, channel)

    def slot_napari_layers_init(self, image_height, image_width, dtype):
        self.napari_layers_init.emit(image_height, image_width, dtype)

    def slot_napari_layers_update(self, image, x_mm, y_mm, k, channel):
        self.napari_layers_update.emit(image, x_mm, y_mm, k, channel)

    def slot_z_piezo_um(self, displacement_um):
        self.signal_z_piezo_um.emit(displacement_um)

    def slot_acquisition_progress(self, current_region, total_regions, current_time_point):
        self.signal_acquisition_progress.emit(current_region, total_regions, current_time_point)

    def slot_region_progress(self, current_fov, total_fovs):
        self.signal_region_progress.emit(current_fov, total_fovs)

    def validate_acquisition_settings(self) -> bool:
        """Validate settings before starting acquisition"""
        if self.do_reflection_af and not self.parent.laserAutofocusController.laser_af_properties.has_reference:
            QMessageBox.warning(
                None,
                "Laser Autofocus Not Ready",
                "Please set the laser autofocus reference position before starting acquisition with laser AF enabled.",
            )
            return False
        return True


class TrackingController(QObject):

    signal_tracking_stopped = Signal()
    image_to_display = Signal(np.ndarray)
    image_to_display_multi = Signal(np.ndarray, int)
    signal_current_configuration = Signal(ChannelMode)

    def __init__(
        self,
        camera: AbstractCamera,
        microcontroller: Microcontroller,
        stage: AbstractStage,
        objectiveStore,
        channelConfigurationManager,
        liveController: LiveController,
        autofocusController,
        imageDisplayWindow,
    ):
        QObject.__init__(self)
        self._log = squid.logging.get_logger(self.__class__.__name__)
        self.camera: AbstractCamera = camera
        self.microcontroller = microcontroller
        self.stage = stage
        self.objectiveStore = objectiveStore
        self.channelConfigurationManager = channelConfigurationManager
        self.liveController = liveController
        self.autofocusController = autofocusController
        self.imageDisplayWindow = imageDisplayWindow
        self.tracker = tracking.Tracker_Image()

        self.tracking_time_interval_s = 0

        self.crop_width = Acquisition.CROP_WIDTH
        self.crop_height = Acquisition.CROP_HEIGHT
        self.display_resolution_scaling = Acquisition.IMAGE_DISPLAY_SCALING_FACTOR
        self.counter = 0
        self.experiment_ID = None
        self.base_path = None
        self.selected_configurations = []

        self.flag_stage_tracking_enabled = True
        self.flag_AF_enabled = False
        self.flag_save_image = False
        self.flag_stop_tracking_requested = False

        self.pixel_size_um = None
        self.objective = None

    def start_tracking(self):

        # save pre-tracking configuration
        self._log.info("start tracking")
        self.configuration_before_running_tracking = self.liveController.currentConfiguration

        # stop live
        if self.liveController.is_live:
            self.was_live_before_tracking = True
            self.liveController.stop_live()  # @@@ to do: also uncheck the live button
        else:
            self.was_live_before_tracking = False

        # disable callback
        if self.camera.get_callbacks_enabled():
            self.camera_callback_was_enabled_before_tracking = True
            self.camera.enable_callbacks(False)
        else:
            self.camera_callback_was_enabled_before_tracking = False

        # hide roi selector
        self.imageDisplayWindow.hide_ROI_selector()

        # run tracking
        self.flag_stop_tracking_requested = False
        # create a QThread object
        try:
            if self.thread.isRunning():
                self._log.info("*** previous tracking thread is still running ***")
                self.thread.terminate()
                self.thread.wait()
                self._log.info("*** previous tracking threaded manually stopped ***")
        except:
            pass
        self.thread = QThread()
        # create a worker object
        self.trackingWorker = TrackingWorker(self)
        # move the worker to the thread
        self.trackingWorker.moveToThread(self.thread)
        # connect signals and slots
        self.thread.started.connect(self.trackingWorker.run)
        self.trackingWorker.finished.connect(self._on_tracking_stopped)
        self.trackingWorker.finished.connect(self.trackingWorker.deleteLater)
        self.trackingWorker.finished.connect(self.thread.quit)
        self.trackingWorker.image_to_display.connect(self.slot_image_to_display)
        self.trackingWorker.image_to_display_multi.connect(self.slot_image_to_display_multi)
        self.trackingWorker.signal_current_configuration.connect(
            self.slot_current_configuration, type=Qt.BlockingQueuedConnection
        )
        # self.thread.finished.connect(self.thread.deleteLater)
        self.thread.finished.connect(self.thread.quit)
        # start the thread
        self.thread.start()

    def _on_tracking_stopped(self):

        # restore the previous selected mode
        self.signal_current_configuration.emit(self.configuration_before_running_tracking)

        # re-enable callback
        if self.camera_callback_was_enabled_before_tracking:
            self.camera.enable_callbacks(True)
            self.camera_callback_was_enabled_before_tracking = False

        # re-enable live if it's previously on
        if self.was_live_before_tracking:
            self.liveController.start_live()

        # show ROI selector
        self.imageDisplayWindow.show_ROI_selector()

        # emit the acquisition finished signal to enable the UI
        self.signal_tracking_stopped.emit()
        QApplication.processEvents()

    def start_new_experiment(self, experiment_ID):  # @@@ to do: change name to prepare_folder_for_new_experiment
        # generate unique experiment ID
        self.experiment_ID = experiment_ID + "_" + datetime.now().strftime("%Y-%m-%d_%H-%M-%S.%f")
        self.recording_start_time = time.time()
        # create a new folder
        try:
            utils.ensure_directory_exists(os.path.join(self.base_path, self.experiment_ID))
            self.channelConfigurationManager.save_current_configuration_to_path(
                self.objectiveStore.current_objective,
                os.path.join(self.base_path, self.experiment_ID) + "/configurations.xml",
            )  # save the configuration for the experiment
        except:
            self._log.info("error in making a new folder")
            pass

    def set_selected_configurations(self, selected_configurations_name):
        self.selected_configurations = []
        for configuration_name in selected_configurations_name:
            config = self.channelConfigurationManager.get_channel_configuration_by_name(
                self.objectiveStore.current_objective, configuration_name
            )
            if config:
                self.selected_configurations.append(config)

    def toggle_stage_tracking(self, state):
        self.flag_stage_tracking_enabled = state > 0
        self._log.info("set stage tracking enabled to " + str(self.flag_stage_tracking_enabled))

    def toggel_enable_af(self, state):
        self.flag_AF_enabled = state > 0
        self._log.info("set af enabled to " + str(self.flag_AF_enabled))

    def toggel_save_images(self, state):
        self.flag_save_image = state > 0
        self._log.info("set save images to " + str(self.flag_save_image))

    def set_base_path(self, path):
        self.base_path = path

    def stop_tracking(self):
        self.flag_stop_tracking_requested = True
        self._log.info("stop tracking requested")

    def slot_image_to_display(self, image):
        self.image_to_display.emit(image)

    def slot_image_to_display_multi(self, image, illumination_source):
        self.image_to_display_multi.emit(image, illumination_source)

    def slot_current_configuration(self, configuration):
        self.signal_current_configuration.emit(configuration)

    def update_pixel_size(self, pixel_size_um):
        self.pixel_size_um = pixel_size_um

    def update_tracker_selection(self, tracker_str):
        self.tracker.update_tracker_type(tracker_str)

    def set_tracking_time_interval(self, time_interval):
        self.tracking_time_interval_s = time_interval

    def update_image_resizing_factor(self, image_resizing_factor):
        self.image_resizing_factor = image_resizing_factor
        self._log.info("update tracking image resizing factor to " + str(self.image_resizing_factor))
        self.pixel_size_um_scaled = self.pixel_size_um / self.image_resizing_factor


class TrackingWorker(QObject):

    finished = Signal()
    image_to_display = Signal(np.ndarray)
    image_to_display_multi = Signal(np.ndarray, int)
    signal_current_configuration = Signal(ChannelMode)

    def __init__(self, trackingController: TrackingController):
        QObject.__init__(self)
        self._log = squid.logging.get_logger(self.__class__.__name__)
        self.trackingController = trackingController

        self.camera: AbstractCamera = self.trackingController.camera
        self.stage = self.trackingController.stage
        self.microcontroller = self.trackingController.microcontroller
        self.liveController = self.trackingController.liveController
        self.autofocusController = self.trackingController.autofocusController
        self.channelConfigurationManager = self.trackingController.channelConfigurationManager
        self.imageDisplayWindow = self.trackingController.imageDisplayWindow
        self.crop_width = self.trackingController.crop_width
        self.crop_height = self.trackingController.crop_height
        self.display_resolution_scaling = self.trackingController.display_resolution_scaling
        self.counter = self.trackingController.counter
        self.experiment_ID = self.trackingController.experiment_ID
        self.base_path = self.trackingController.base_path
        self.selected_configurations = self.trackingController.selected_configurations
        self.tracker = trackingController.tracker

        self.number_of_selected_configurations = len(self.selected_configurations)

        self.image_saver = ImageSaver_Tracking(
            base_path=os.path.join(self.base_path, self.experiment_ID), image_format="bmp"
        )

    def run(self):

        tracking_frame_counter = 0
        t0 = time.time()

        # save metadata
        self.txt_file = open(os.path.join(self.base_path, self.experiment_ID, "metadata.txt"), "w+")
        self.txt_file.write("t0: " + datetime.now().strftime("%Y-%m-%d_%H-%M-%S.%f") + "\n")
        self.txt_file.write("objective: " + self.trackingController.objective + "\n")
        self.txt_file.close()

        # create a file for logging
        self.csv_file = open(os.path.join(self.base_path, self.experiment_ID, "track.csv"), "w+")
        self.csv_file.write(
            "dt (s), x_stage (mm), y_stage (mm), z_stage (mm), x_image (mm), y_image(mm), image_filename\n"
        )

        # reset tracker
        self.tracker.reset()

        # get the manually selected roi
        init_roi = self.imageDisplayWindow.get_roi_bounding_box()
        self.tracker.set_roi_bbox(init_roi)

        # tracking loop
        while not self.trackingController.flag_stop_tracking_requested:
            self._log.info("tracking_frame_counter: " + str(tracking_frame_counter))
            if tracking_frame_counter == 0:
                is_first_frame = True
            else:
                is_first_frame = False

            # timestamp
            timestamp_last_frame = time.time()

            # switch to the tracking config
            config = self.selected_configurations[0]
            self.signal_current_configuration.emit(config)
            self.microcontroller.wait_till_operation_is_completed()
            # do autofocus
            if self.trackingController.flag_AF_enabled and tracking_frame_counter > 1:
                # do autofocus
                self._log.info(">>> autofocus")
                self.autofocusController.autofocus()
                self.autofocusController.wait_till_autofocus_has_completed()
                self._log.info(">>> autofocus completed")

            # get current position
            pos = self.stage.get_pos()

            # grab an image
            config = self.selected_configurations[0]
            if self.number_of_selected_configurations > 1:
                self.signal_current_configuration.emit(config)
                # TODO(imo): replace with illumination controller
                self.microcontroller.wait_till_operation_is_completed()
                self.liveController.turn_on_illumination()  # keep illumination on for single configuration acqusition
                self.microcontroller.wait_till_operation_is_completed()
            self.camera.send_trigger()
            camera_frame = self.camera.read_camera_frame()
            image = camera_frame.frame
            t = camera_frame.timestamp
            if self.number_of_selected_configurations > 1:
                self.liveController.turn_off_illumination()  # keep illumination on for single configuration acqusition
            # image crop, rotation and flip
            image = utils.crop_image(image, self.crop_width, self.crop_height)
            image = np.squeeze(image)
            # get image size
            image_shape = image.shape
            image_center = np.array([image_shape[1] * 0.5, image_shape[0] * 0.5])

            # image the rest configurations
            for config_ in self.selected_configurations[1:]:
                self.signal_current_configuration.emit(config_)
                # TODO(imo): replace with illumination controller
                self.microcontroller.wait_till_operation_is_completed()
                self.liveController.turn_on_illumination()
                self.microcontroller.wait_till_operation_is_completed()
                # TODO(imo): this is broken if we are using hardware triggering
                self.camera.send_trigger()
                image_ = self.camera.read_frame()
                # TODO(imo): use illumination controller
                self.liveController.turn_off_illumination()
                image_ = utils.crop_image(image_, self.crop_width, self.crop_height)
                image_ = np.squeeze(image_)
                # display image
                image_to_display_ = utils.crop_image(
                    image_,
                    round(self.crop_width * self.liveController.display_resolution_scaling),
                    round(self.crop_height * self.liveController.display_resolution_scaling),
                )
                self.image_to_display_multi.emit(image_to_display_, config_.illumination_source)
                # save image
                if self.trackingController.flag_save_image:
                    if camera_frame.is_color():
                        image = cv2.cvtColor(image, cv2.COLOR_RGB2BGR)
                    self.image_saver.enqueue(image_, tracking_frame_counter, str(config_.name))

            # track
            object_found, centroid, rect_pts = self.tracker.track(image, None, is_first_frame=is_first_frame)
            if not object_found:
                self._log.error("tracker: object not found")
                break
            in_plane_position_error_pixel = image_center - centroid
            in_plane_position_error_mm = (
                in_plane_position_error_pixel * self.trackingController.pixel_size_um_scaled / 1000
            )
            x_error_mm = in_plane_position_error_mm[0]
            y_error_mm = in_plane_position_error_mm[1]

            # display the new bounding box and the image
            self.imageDisplayWindow.update_bounding_box(rect_pts)
            self.imageDisplayWindow.display_image(image)

            # move
            if self.trackingController.flag_stage_tracking_enabled:
                # TODO(imo): This needs testing!
                self.stage.move_x(x_error_mm)
                self.stage.move_y(y_error_mm)

            # save image
            if self.trackingController.flag_save_image:
                self.image_saver.enqueue(image, tracking_frame_counter, str(config.name))

            # save position data
            self.csv_file.write(
                str(t)
                + ","
                + str(pos.x_mm)
                + ","
                + str(pos.y_mm)
                + ","
                + str(pos.z_mm)
                + ","
                + str(x_error_mm)
                + ","
                + str(y_error_mm)
                + ","
                + str(tracking_frame_counter)
                + "\n"
            )
            if tracking_frame_counter % 100 == 0:
                self.csv_file.flush()

            # wait till tracking interval has elapsed
            while time.time() - timestamp_last_frame < self.trackingController.tracking_time_interval_s:
                time.sleep(0.005)

            # increament counter
            tracking_frame_counter = tracking_frame_counter + 1

        # tracking terminated
        self.csv_file.close()
        self.image_saver.close()
        self.finished.emit()


class ImageDisplayWindow(QMainWindow):

    image_click_coordinates = Signal(int, int, int, int)

    def __init__(
        self,
        liveController=None,
        contrastManager=None,
        window_title="",
        show_LUT=False,
        autoLevels=False,
    ):
        super().__init__()
        self._log = squid.logging.get_logger(self.__class__.__name__)
        self.liveController = liveController
        self.contrastManager = contrastManager
        self.setWindowTitle(window_title)
        self.setWindowFlags(self.windowFlags() | Qt.CustomizeWindowHint)
        self.setWindowFlags(self.windowFlags() & ~Qt.WindowCloseButtonHint)
        self.widget = QWidget()
        self.show_LUT = show_LUT
        self.autoLevels = autoLevels

        # interpret image data as row-major instead of col-major
        pg.setConfigOptions(imageAxisOrder="row-major")

        self.graphics_widget = pg.GraphicsLayoutWidget()
        self.graphics_widget.view = self.graphics_widget.addViewBox()
        self.graphics_widget.view.invertY()

        ## lock the aspect ratio so pixels are always square
        self.graphics_widget.view.setAspectLocked(True)

        ## Create image item
        if self.show_LUT:
            self.graphics_widget.view = pg.ImageView()
            self.graphics_widget.img = self.graphics_widget.view.getImageItem()
            self.graphics_widget.img.setBorder("w")
            self.graphics_widget.view.ui.roiBtn.hide()
            self.graphics_widget.view.ui.menuBtn.hide()
            self.LUTWidget = self.graphics_widget.view.getHistogramWidget()
            self.LUTWidget.region.sigRegionChanged.connect(self.update_contrast_limits)
            self.LUTWidget.region.sigRegionChangeFinished.connect(self.update_contrast_limits)
        else:
            self.graphics_widget.img = pg.ImageItem(border="w")
            self.graphics_widget.view.addItem(self.graphics_widget.img)

        ## Create ROI
        self.roi_pos = (500, 500)
        self.roi_size = (500, 500)
        self.ROI = pg.ROI(self.roi_pos, self.roi_size, scaleSnap=True, translateSnap=True)
        self.ROI.setZValue(10)
        self.ROI.addScaleHandle((0, 0), (1, 1))
        self.ROI.addScaleHandle((1, 1), (0, 0))
        self.graphics_widget.view.addItem(self.ROI)
        self.ROI.hide()
        self.ROI.sigRegionChanged.connect(self.update_ROI)
        self.roi_pos = self.ROI.pos()
        self.roi_size = self.ROI.size()

        ## Variables for annotating images
        self.draw_rectangle = False
        self.ptRect1 = None
        self.ptRect2 = None
        self.DrawCirc = False
        self.centroid = None
        self.image_offset = np.array([0, 0])

        ## Layout
        layout = QGridLayout()
        if self.show_LUT:
            layout.addWidget(self.graphics_widget.view, 0, 0)
        else:
            layout.addWidget(self.graphics_widget, 0, 0)
        self.widget.setLayout(layout)
        self.setCentralWidget(self.widget)

        # set window size
        desktopWidget = QDesktopWidget()
        width = min(desktopWidget.height() * 0.9, 1000)
        height = width
        self.setFixedSize(int(width), int(height))

        # Connect mouse click handler
        if self.show_LUT:
            self.graphics_widget.view.getView().scene().sigMouseClicked.connect(self.handle_mouse_click)
        else:
            self.graphics_widget.view.scene().sigMouseClicked.connect(self.handle_mouse_click)

    def handle_mouse_click(self, evt):
        # Only process double clicks
        if not evt.double():
            return

        try:
            pos = evt.pos()
            if self.show_LUT:
                view_coord = self.graphics_widget.view.getView().mapSceneToView(pos)
            else:
                view_coord = self.graphics_widget.view.mapSceneToView(pos)
            image_coord = self.graphics_widget.img.mapFromView(view_coord)
        except:
            return

        if self.is_within_image(image_coord):
            x_pixel_centered = int(image_coord.x() - self.graphics_widget.img.width() / 2)
            y_pixel_centered = int(image_coord.y() - self.graphics_widget.img.height() / 2)
            self.image_click_coordinates.emit(
                x_pixel_centered, y_pixel_centered, self.graphics_widget.img.width(), self.graphics_widget.img.height()
            )

    def is_within_image(self, coordinates):
        try:
            image_width = self.graphics_widget.img.width()
            image_height = self.graphics_widget.img.height()
            return 0 <= coordinates.x() < image_width and 0 <= coordinates.y() < image_height
        except:
            return False

    # [Rest of the methods remain exactly the same...]
    def display_image(self, image):
        if ENABLE_TRACKING:
            image = np.copy(image)
            self.image_height, self.image_width = image.shape[:2]
            if self.draw_rectangle:
                cv2.rectangle(image, self.ptRect1, self.ptRect2, (255, 255, 255), 4)
                self.draw_rectangle = False

        info = np.iinfo(image.dtype) if np.issubdtype(image.dtype, np.integer) else np.finfo(image.dtype)
        min_val, max_val = info.min, info.max

        if self.liveController is not None and self.contrastManager is not None:
            channel_name = self.liveController.currentConfiguration.name
            if self.contrastManager.acquisition_dtype != None and self.contrastManager.acquisition_dtype != np.dtype(
                image.dtype
            ):
                self.contrastManager.scale_contrast_limits(np.dtype(image.dtype))
            min_val, max_val = self.contrastManager.get_limits(channel_name, image.dtype)

        self.graphics_widget.img.setImage(image, autoLevels=self.autoLevels, levels=(min_val, max_val))

        if not self.autoLevels:
            if self.show_LUT:
                self.LUTWidget.setLevels(min_val, max_val)
                self.LUTWidget.setHistogramRange(info.min, info.max)
            else:
                self.graphics_widget.img.setLevels((min_val, max_val))

        self.graphics_widget.img.updateImage()

    def mark_spot(self, image: np.ndarray, x: float, y: float):
        """Mark the detected laserspot location on the image.

        Args:
            image: Image to mark
            x: x-coordinate of the spot
            y: y-coordinate of the spot

        Returns:
            Image with marked spot
        """
        # Draw a green crosshair at the specified x,y coordinates
        crosshair_size = 10  # Size of crosshair lines in pixels
        crosshair_color = (0, 255, 0)  # Green in BGR format
        crosshair_thickness = 1
        x = int(round(x))
        y = int(round(y))

        # Convert grayscale to BGR
        marked_image = cv2.cvtColor(image, cv2.COLOR_GRAY2BGR)

        # Draw horizontal line
        cv2.line(marked_image, (x - crosshair_size, y), (x + crosshair_size, y), crosshair_color, crosshair_thickness)

        # Draw vertical line
        cv2.line(marked_image, (x, y - crosshair_size), (x, y + crosshair_size), crosshair_color, crosshair_thickness)

        self.display_image(marked_image)

    def update_contrast_limits(self):
        if self.show_LUT and self.contrastManager and self.contrastManager.acquisition_dtype:
            min_val, max_val = self.LUTWidget.region.getRegion()
            self.contrastManager.update_limits(self.liveController.currentConfiguration.name, min_val, max_val)

    def update_ROI(self):
        self.roi_pos = self.ROI.pos()
        self.roi_size = self.ROI.size()

    def show_ROI_selector(self):
        self.ROI.show()

    def hide_ROI_selector(self):
        self.ROI.hide()

    def get_roi(self):
        return self.roi_pos, self.roi_size

    def update_bounding_box(self, pts):
        self.draw_rectangle = True
        self.ptRect1 = (pts[0][0], pts[0][1])
        self.ptRect2 = (pts[1][0], pts[1][1])

    def get_roi_bounding_box(self):
        self.update_ROI()
        width = self.roi_size[0]
        height = self.roi_size[1]
        xmin = max(0, self.roi_pos[0])
        ymin = max(0, self.roi_pos[1])
        return np.array([xmin, ymin, width, height])

    def set_autolevel(self, enabled):
        self.autoLevels = enabled
        self._log.info("set autolevel to " + str(enabled))


class NavigationViewer(QFrame):

    signal_coordinates_clicked = Signal(float, float)  # Will emit x_mm, y_mm when clicked

    def __init__(self, objectivestore, sample="glass slide", invertX=False, *args, **kwargs):
        super().__init__(*args, **kwargs)
        self._log = squid.logging.get_logger(self.__class__.__name__)
        self.setFrameStyle(QFrame.Panel | QFrame.Raised)
        self.sample = sample
        self.objectiveStore = objectivestore
        self.well_size_mm = WELL_SIZE_MM
        self.well_spacing_mm = WELL_SPACING_MM
        self.number_of_skip = NUMBER_OF_SKIP
        self.a1_x_mm = A1_X_MM
        self.a1_y_mm = A1_Y_MM
        self.a1_x_pixel = A1_X_PIXEL
        self.a1_y_pixel = A1_Y_PIXEL
        self.location_update_threshold_mm = 0.2
        self.box_color = (255, 0, 0)
        self.box_line_thickness = 2
        self.acquisition_size = Acquisition.CROP_HEIGHT
        self.x_mm = None
        self.y_mm = None
        self.image_paths = {
            "glass slide": "images/slide carrier_828x662.png",
            "4 glass slide": "images/4 slide carrier_1509x1010.png",
            "6 well plate": "images/6 well plate_1509x1010.png",
            "12 well plate": "images/12 well plate_1509x1010.png",
            "24 well plate": "images/24 well plate_1509x1010.png",
            "96 well plate": "images/96 well plate_1509x1010.png",
            "384 well plate": "images/384 well plate_1509x1010.png",
            "1536 well plate": "images/1536 well plate_1509x1010.png",
        }

        print("navigation viewer:", sample)
        self.init_ui(invertX)

        self.load_background_image(self.image_paths.get(sample, "images/4 slide carrier_1509x1010.png"))
        self.create_layers()
        self.update_display_properties(sample)
        # self.update_display()

    def init_ui(self, invertX):
        # interpret image data as row-major instead of col-major
        pg.setConfigOptions(imageAxisOrder="row-major")
        self.graphics_widget = pg.GraphicsLayoutWidget()
        self.graphics_widget.setBackground("w")

        self.view = self.graphics_widget.addViewBox(invertX=not INVERTED_OBJECTIVE, invertY=True)
        self.view.setAspectLocked(True)

        self.grid = QVBoxLayout()
        self.grid.addWidget(self.graphics_widget)
        self.setLayout(self.grid)
        # Connect double-click handler
        self.view.scene().sigMouseClicked.connect(self.handle_mouse_click)

    def load_background_image(self, image_path):
        self.view.clear()
        self.background_image = cv2.imread(image_path)
        if self.background_image is None:
            # raise ValueError(f"Failed to load image from {image_path}")
            self.background_image = cv2.imread(self.image_paths.get("glass slide"))

        if len(self.background_image.shape) == 2:  # Grayscale image
            self.background_image = cv2.cvtColor(self.background_image, cv2.COLOR_GRAY2RGBA)
        elif self.background_image.shape[2] == 3:  # BGR image
            self.background_image = cv2.cvtColor(self.background_image, cv2.COLOR_BGR2RGBA)
        elif self.background_image.shape[2] == 4:  # BGRA image
            self.background_image = cv2.cvtColor(self.background_image, cv2.COLOR_BGRA2RGBA)

        self.background_image_copy = self.background_image.copy()
        self.image_height, self.image_width = self.background_image.shape[:2]
        self.background_item = pg.ImageItem(self.background_image)
        self.view.addItem(self.background_item)

    def create_layers(self):
        self.scan_overlay = np.zeros((self.image_height, self.image_width, 4), dtype=np.uint8)
        self.fov_overlay = np.zeros((self.image_height, self.image_width, 4), dtype=np.uint8)
        self.focus_point_overlay = np.zeros((self.image_height, self.image_width, 4), dtype=np.uint8)

        self.scan_overlay_item = pg.ImageItem()
        self.fov_overlay_item = pg.ImageItem()
        self.focus_point_overlay_item = pg.ImageItem()

        self.view.addItem(self.scan_overlay_item)
        self.view.addItem(self.fov_overlay_item)
        self.view.addItem(self.focus_point_overlay_item)

        self.background_item.setZValue(-1)  # Background layer at the bottom
        self.scan_overlay_item.setZValue(0)  # Scan overlay in the middle
        self.focus_point_overlay_item.setZValue(1)  # # Focus points next
        self.fov_overlay_item.setZValue(2)  # FOV overlay on top

    def update_display_properties(self, sample):
        if sample == "glass slide":
            self.location_update_threshold_mm = 0.2
            self.mm_per_pixel = 0.1453
            self.origin_x_pixel = 200
            self.origin_y_pixel = 120
        elif sample == "4 glass slide":
            self.location_update_threshold_mm = 0.2
            self.mm_per_pixel = 0.084665
            self.origin_x_pixel = 50
            self.origin_y_pixel = 0
        else:
            self.location_update_threshold_mm = 0.05
            self.mm_per_pixel = 0.084665
            self.origin_x_pixel = self.a1_x_pixel - (self.a1_x_mm) / self.mm_per_pixel
            self.origin_y_pixel = self.a1_y_pixel - (self.a1_y_mm) / self.mm_per_pixel
        self.update_fov_size()

    def update_fov_size(self):
        pixel_size_um = self.objectiveStore.get_pixel_size()
        self.fov_size_mm = self.acquisition_size * pixel_size_um / 1000

    def on_objective_changed(self):
        self.clear_overlay()
        self.update_fov_size()
        self.draw_current_fov(self.x_mm, self.y_mm)

    def update_wellplate_settings(
        self,
        sample_format,
        a1_x_mm,
        a1_y_mm,
        a1_x_pixel,
        a1_y_pixel,
        well_size_mm,
        well_spacing_mm,
        number_of_skip,
        rows,
        cols,
    ):
        if isinstance(sample_format, QVariant):
            sample_format = sample_format.value()

        if sample_format == "glass slide":
            if IS_HCS:
                sample = "4 glass slide"
            else:
                sample = "glass slide"
        else:
            sample = sample_format

        self.sample = sample
        self.a1_x_mm = a1_x_mm
        self.a1_y_mm = a1_y_mm
        self.a1_x_pixel = a1_x_pixel
        self.a1_y_pixel = a1_y_pixel
        self.well_size_mm = well_size_mm
        self.well_spacing_mm = well_spacing_mm
        self.number_of_skip = number_of_skip
        self.rows = rows
        self.cols = cols

        # Try to find the image for the wellplate
        image_path = self.image_paths.get(sample)
        if image_path is None or not os.path.exists(image_path):
            # Look for a custom wellplate image
            custom_image_path = os.path.join("images", self.sample + ".png")
            self._log.info(custom_image_path)
            if os.path.exists(custom_image_path):
                image_path = custom_image_path
            else:
                self._log.warning(f"Image not found for {sample}. Using default image.")
                image_path = self.image_paths.get("glass slide")  # Use a default image

        self.load_background_image(image_path)
        self.create_layers()
        self.update_display_properties(sample)
        self.draw_current_fov(self.x_mm, self.y_mm)

    def draw_fov_current_location(self, pos: squid.abc.Pos):
        if not pos:
            if self.x_mm is None and self.y_mm is None:
                return
            self.draw_current_fov(self.x_mm, self.y_mm)
        else:
            x_mm = pos.x_mm
            y_mm = pos.y_mm
            self.draw_current_fov(x_mm, y_mm)
            self.x_mm = x_mm
            self.y_mm = y_mm

    def get_FOV_pixel_coordinates(self, x_mm, y_mm):
        if self.sample == "glass slide":
            current_FOV_top_left = (
                round(self.origin_x_pixel + x_mm / self.mm_per_pixel - self.fov_size_mm / 2 / self.mm_per_pixel),
                round(
                    self.image_height
                    - (self.origin_y_pixel + y_mm / self.mm_per_pixel)
                    - self.fov_size_mm / 2 / self.mm_per_pixel
                ),
            )
            current_FOV_bottom_right = (
                round(self.origin_x_pixel + x_mm / self.mm_per_pixel + self.fov_size_mm / 2 / self.mm_per_pixel),
                round(
                    self.image_height
                    - (self.origin_y_pixel + y_mm / self.mm_per_pixel)
                    + self.fov_size_mm / 2 / self.mm_per_pixel
                ),
            )
        else:
            current_FOV_top_left = (
                round(self.origin_x_pixel + x_mm / self.mm_per_pixel - self.fov_size_mm / 2 / self.mm_per_pixel),
                round((self.origin_y_pixel + y_mm / self.mm_per_pixel) - self.fov_size_mm / 2 / self.mm_per_pixel),
            )
            current_FOV_bottom_right = (
                round(self.origin_x_pixel + x_mm / self.mm_per_pixel + self.fov_size_mm / 2 / self.mm_per_pixel),
                round((self.origin_y_pixel + y_mm / self.mm_per_pixel) + self.fov_size_mm / 2 / self.mm_per_pixel),
            )
        return current_FOV_top_left, current_FOV_bottom_right

    def draw_current_fov(self, x_mm, y_mm):
        self.fov_overlay.fill(0)
        current_FOV_top_left, current_FOV_bottom_right = self.get_FOV_pixel_coordinates(x_mm, y_mm)
        cv2.rectangle(
            self.fov_overlay, current_FOV_top_left, current_FOV_bottom_right, (255, 0, 0, 255), self.box_line_thickness
        )
        self.fov_overlay_item.setImage(self.fov_overlay)

    def register_fov(self, x_mm, y_mm):
        color = (0, 0, 255, 255)  # Blue RGBA
        current_FOV_top_left, current_FOV_bottom_right = self.get_FOV_pixel_coordinates(x_mm, y_mm)
        cv2.rectangle(
            self.background_image, current_FOV_top_left, current_FOV_bottom_right, color, self.box_line_thickness
        )
        self.background_item.setImage(self.background_image)

    def register_fov_to_image(self, x_mm, y_mm):
        color = (252, 174, 30, 128)  # Yellow RGBA
        current_FOV_top_left, current_FOV_bottom_right = self.get_FOV_pixel_coordinates(x_mm, y_mm)
        cv2.rectangle(self.scan_overlay, current_FOV_top_left, current_FOV_bottom_right, color, self.box_line_thickness)
        self.scan_overlay_item.setImage(self.scan_overlay)

    def deregister_fov_to_image(self, x_mm, y_mm):
        current_FOV_top_left, current_FOV_bottom_right = self.get_FOV_pixel_coordinates(x_mm, y_mm)
        cv2.rectangle(
            self.scan_overlay, current_FOV_top_left, current_FOV_bottom_right, (0, 0, 0, 0), self.box_line_thickness
        )
        self.scan_overlay_item.setImage(self.scan_overlay)

    def register_focus_point(self, x_mm, y_mm):
        """Draw focus point marker as filled circle centered on the FOV"""
        color = (0, 255, 0, 255)  # Green RGBA
        # Get FOV corner coordinates, then calculate FOV center pixel coordinates
        current_FOV_top_left, current_FOV_bottom_right = self.get_FOV_pixel_coordinates(x_mm, y_mm)
        center_x = (current_FOV_top_left[0] + current_FOV_bottom_right[0]) // 2
        center_y = (current_FOV_top_left[1] + current_FOV_bottom_right[1]) // 2
        # Draw a filled circle at the center
        radius = 5  # Radius of circle in pixels
        cv2.circle(self.focus_point_overlay, (center_x, center_y), radius, color, -1)  # -1 thickness means filled
        self.focus_point_overlay_item.setImage(self.focus_point_overlay)

    def clear_focus_points(self):
        """Clear just the focus point overlay"""
        self.focus_point_overlay = np.zeros((self.image_height, self.image_width, 4), dtype=np.uint8)
        self.focus_point_overlay_item.setImage(self.focus_point_overlay)

    def clear_slide(self):
        self.background_image = self.background_image_copy.copy()
        self.background_item.setImage(self.background_image)
        self.draw_current_fov(self.x_mm, self.y_mm)

    def clear_overlay(self):
        self.scan_overlay.fill(0)
        self.scan_overlay_item.setImage(self.scan_overlay)
        self.focus_point_overlay.fill(0)
        self.focus_point_overlay_item.setImage(self.focus_point_overlay)

    def handle_mouse_click(self, evt):
        if not evt.double():
            return
        try:
            # Get mouse position in image coordinates (independent of zoom)
            mouse_point = self.background_item.mapFromScene(evt.scenePos())

            # Subtract origin offset before converting to mm
            x_mm = (mouse_point.x() - self.origin_x_pixel) * self.mm_per_pixel
            y_mm = (mouse_point.y() - self.origin_y_pixel) * self.mm_per_pixel

            self._log.debug(f"Got double click at (x_mm, y_mm) = {x_mm, y_mm}")
            self.signal_coordinates_clicked.emit(x_mm, y_mm)

        except Exception as e:
            print(f"Error processing navigation click: {e}")
            return


class ImageArrayDisplayWindow(QMainWindow):

    def __init__(self, window_title=""):
        super().__init__()
        self.setWindowTitle(window_title)
        self.setWindowFlags(self.windowFlags() | Qt.CustomizeWindowHint)
        self.setWindowFlags(self.windowFlags() & ~Qt.WindowCloseButtonHint)
        self.widget = QWidget()

        # interpret image data as row-major instead of col-major
        pg.setConfigOptions(imageAxisOrder="row-major")

        self.graphics_widget_1 = pg.GraphicsLayoutWidget()
        self.graphics_widget_1.view = self.graphics_widget_1.addViewBox()
        self.graphics_widget_1.view.setAspectLocked(True)
        self.graphics_widget_1.img = pg.ImageItem(border="w")
        self.graphics_widget_1.view.addItem(self.graphics_widget_1.img)
        self.graphics_widget_1.view.invertY()

        self.graphics_widget_2 = pg.GraphicsLayoutWidget()
        self.graphics_widget_2.view = self.graphics_widget_2.addViewBox()
        self.graphics_widget_2.view.setAspectLocked(True)
        self.graphics_widget_2.img = pg.ImageItem(border="w")
        self.graphics_widget_2.view.addItem(self.graphics_widget_2.img)
        self.graphics_widget_2.view.invertY()

        self.graphics_widget_3 = pg.GraphicsLayoutWidget()
        self.graphics_widget_3.view = self.graphics_widget_3.addViewBox()
        self.graphics_widget_3.view.setAspectLocked(True)
        self.graphics_widget_3.img = pg.ImageItem(border="w")
        self.graphics_widget_3.view.addItem(self.graphics_widget_3.img)
        self.graphics_widget_3.view.invertY()

        self.graphics_widget_4 = pg.GraphicsLayoutWidget()
        self.graphics_widget_4.view = self.graphics_widget_4.addViewBox()
        self.graphics_widget_4.view.setAspectLocked(True)
        self.graphics_widget_4.img = pg.ImageItem(border="w")
        self.graphics_widget_4.view.addItem(self.graphics_widget_4.img)
        self.graphics_widget_4.view.invertY()
        ## Layout
        layout = QGridLayout()
        layout.addWidget(self.graphics_widget_1, 0, 0)
        layout.addWidget(self.graphics_widget_2, 0, 1)
        layout.addWidget(self.graphics_widget_3, 1, 0)
        layout.addWidget(self.graphics_widget_4, 1, 1)
        self.widget.setLayout(layout)
        self.setCentralWidget(self.widget)

        # set window size
        desktopWidget = QDesktopWidget()
        width = min(desktopWidget.height() * 0.9, 1000)  # @@@TO MOVE@@@#
        height = width
        self.setFixedSize(int(width), int(height))

    def display_image(self, image, illumination_source):
        if illumination_source < 11:
            self.graphics_widget_1.img.setImage(image, autoLevels=False)
        elif illumination_source == 11:
            self.graphics_widget_2.img.setImage(image, autoLevels=False)
        elif illumination_source == 12:
            self.graphics_widget_3.img.setImage(image, autoLevels=False)
        elif illumination_source == 13:
            self.graphics_widget_4.img.setImage(image, autoLevels=False)


class ConfigType(Enum):
    CHANNEL = "channel"
    CONFOCAL = "confocal"
    WIDEFIELD = "widefield"


class ChannelConfigurationManager:
    def __init__(self):
        self._log = squid.logging.get_logger(self.__class__.__name__)
        self.config_root = None
        self.all_configs: Dict[ConfigType, Dict[str, ChannelConfig]] = {
            ConfigType.CHANNEL: {},
            ConfigType.CONFOCAL: {},
            ConfigType.WIDEFIELD: {},
        }
        self.active_config_type = ConfigType.CHANNEL if not ENABLE_SPINNING_DISK_CONFOCAL else ConfigType.CONFOCAL

    def set_profile_path(self, profile_path: Path) -> None:
        """Set the root path for configurations"""
        self.config_root = profile_path

    def _load_xml_config(self, objective: str, config_type: ConfigType) -> None:
        """Load XML configuration for a specific config type, generating default if needed"""
        config_file = self.config_root / objective / f"{config_type.value}_configurations.xml"

        if not config_file.exists():
            utils_config.generate_default_configuration(str(config_file))

        xml_content = config_file.read_bytes()
        self.all_configs[config_type][objective] = ChannelConfig.from_xml(xml_content)

    def load_configurations(self, objective: str) -> None:
        """Load available configurations for an objective"""
        if ENABLE_SPINNING_DISK_CONFOCAL:
            # Load both confocal and widefield configurations
            self._load_xml_config(objective, ConfigType.CONFOCAL)
            self._load_xml_config(objective, ConfigType.WIDEFIELD)
        else:
            # Load only channel configurations
            self._load_xml_config(objective, ConfigType.CHANNEL)

    def _save_xml_config(self, objective: str, config_type: ConfigType) -> None:
        """Save XML configuration for a specific config type"""
        if objective not in self.all_configs[config_type]:
            return

        config = self.all_configs[config_type][objective]
        save_path = self.config_root / objective / f"{config_type.value}_configurations.xml"

        if not save_path.parent.exists():
            save_path.parent.mkdir(parents=True)

        xml_str = config.to_xml(pretty_print=True, encoding="utf-8")
        save_path.write_bytes(xml_str)

    def save_configurations(self, objective: str) -> None:
        """Save configurations based on spinning disk configuration"""
        if ENABLE_SPINNING_DISK_CONFOCAL:
            # Save both confocal and widefield configurations
            self._save_xml_config(objective, ConfigType.CONFOCAL)
            self._save_xml_config(objective, ConfigType.WIDEFIELD)
        else:
            # Save only channel configurations
            self._save_xml_config(objective, ConfigType.CHANNEL)

    def save_current_configuration_to_path(self, objective: str, path: Path) -> None:
        """Only used in TrackingController. Might be temporary."""
        config = self.all_configs[self.active_config_type][objective]
        xml_str = config.to_xml(pretty_print=True, encoding="utf-8")
        path.write_bytes(xml_str)

    def get_configurations(self, objective: str) -> List[ChannelMode]:
        """Get channel modes for current active type"""
        config = self.all_configs[self.active_config_type].get(objective)
        if not config:
            return []
        return config.modes

    def update_configuration(self, objective: str, config_id: str, attr_name: str, value: Any) -> None:
        """Update a specific configuration in current active type"""
        config = self.all_configs[self.active_config_type].get(objective)
        if not config:
            self._log.error(f"Objective {objective} not found")
            return

        for mode in config.modes:
            if mode.id == config_id:
                setattr(mode, utils_config.get_attr_name(attr_name), value)
                break

        self.save_configurations(objective)

    def write_configuration_selected(
        self, objective: str, selected_configurations: List[ChannelMode], filename: str
    ) -> None:
        """Write selected configurations to a file"""
        config = self.all_configs[self.active_config_type].get(objective)
        if not config:
            raise ValueError(f"Objective {objective} not found")

        # Update selected status
        for mode in config.modes:
            mode.selected = any(conf.id == mode.id for conf in selected_configurations)

        # Save to specified file
        xml_str = config.to_xml(pretty_print=True, encoding="utf-8")
        filename = Path(filename)
        filename.write_bytes(xml_str)

        # Reset selected status
        for mode in config.modes:
            mode.selected = False
        self.save_configurations(objective)

    def get_channel_configurations_for_objective(self, objective: str) -> List[ChannelMode]:
        """Get Configuration objects for current active type (alias for get_configurations)"""
        return self.get_configurations(objective)

    def get_channel_configuration_by_name(self, objective: str, name: str) -> ChannelMode:
        """Get Configuration object by name"""
        return next((mode for mode in self.get_configurations(objective) if mode.name == name), None)

    def toggle_confocal_widefield(self, confocal: bool) -> None:
        """Toggle between confocal and widefield configurations"""
        self.active_config_type = ConfigType.CONFOCAL if confocal else ConfigType.WIDEFIELD


class LaserAFSettingManager:
    """Manages JSON-based laser autofocus configurations."""

    def __init__(self):
        self.autofocus_configurations: Dict[str, LaserAFConfig] = {}  # Dict[str, Dict[str, Any]]
        self.current_profile_path = None

    def set_profile_path(self, profile_path: Path) -> None:
        self.current_profile_path = profile_path

    def load_configurations(self, objective: str) -> None:
        """Load autofocus configurations for a specific objective."""
        config_file = self.current_profile_path / objective / "laser_af_settings.json"
        if config_file.exists():
            with open(config_file, "r") as f:
                config_dict = json.load(f)
                self.autofocus_configurations[objective] = LaserAFConfig(**config_dict)

    def save_configurations(self, objective: str) -> None:
        """Save autofocus configurations for a specific objective."""
        if objective not in self.autofocus_configurations:
            return

        objective_path = self.current_profile_path / objective
        if not objective_path.exists():
            objective_path.mkdir(parents=True)
        config_file = objective_path / "laser_af_settings.json"

        config_dict = self.autofocus_configurations[objective].model_dump(serialize=True)
        with open(config_file, "w") as f:
            json.dump(config_dict, f, indent=4)

    def get_settings_for_objective(self, objective: str) -> Dict[str, Any]:
        if objective not in self.autofocus_configurations:
            raise ValueError(f"No configuration found for objective {objective}")
        return self.autofocus_configurations[objective]

    def get_laser_af_settings(self) -> Dict[str, Any]:
        return self.autofocus_configurations

    def update_laser_af_settings(
        self, objective: str, updates: Dict[str, Any], crop_image: Optional[np.ndarray] = None
    ) -> None:
        if objective not in self.autofocus_configurations:
            self.autofocus_configurations[objective] = LaserAFConfig(**updates)
        else:
            config = self.autofocus_configurations[objective]
            self.autofocus_configurations[objective] = config.model_copy(update=updates)
        if crop_image is not None:
            self.autofocus_configurations[objective].set_reference_image(crop_image)


class ConfigurationManager:
    """Main configuration manager that coordinates channel and autofocus configurations."""

    def __init__(
        self,
        channel_manager: ChannelConfigurationManager,
        laser_af_manager: Optional[LaserAFSettingManager] = None,
        base_config_path: Path = Path("acquisition_configurations"),
        profile: str = "default_profile",
    ):
        super().__init__()
        self.base_config_path = Path(base_config_path)
        self.current_profile = profile
        self.available_profiles = self._get_available_profiles()

        self.channel_manager = channel_manager
        self.laser_af_manager = laser_af_manager

        self.load_profile(profile)

    def _get_available_profiles(self) -> List[str]:
        """Get all available user profile names in the base config path. Use default profile if no other profiles exist."""
        if not self.base_config_path.exists():
            os.makedirs(self.base_config_path)
            os.makedirs(self.base_config_path / "default_profile")
            for objective in OBJECTIVES:
                os.makedirs(self.base_config_path / "default_profile" / objective)
        return [d.name for d in self.base_config_path.iterdir() if d.is_dir()]

    def _get_available_objectives(self, profile_path: Path) -> List[str]:
        """Get all available objective names in a profile."""
        return [d.name for d in profile_path.iterdir() if d.is_dir()]

    def load_profile(self, profile_name: str) -> None:
        """Load all configurations from a specific profile."""
        profile_path = self.base_config_path / profile_name
        if not profile_path.exists():
            raise ValueError(f"Profile {profile_name} does not exist")

        self.current_profile = profile_name
        if self.channel_manager:
            self.channel_manager.set_profile_path(profile_path)
        if self.laser_af_manager:
            self.laser_af_manager.set_profile_path(profile_path)

        # Load configurations for each objective
        for objective in self._get_available_objectives(profile_path):
            if self.channel_manager:
                self.channel_manager.load_configurations(objective)
            if self.laser_af_manager:
                self.laser_af_manager.load_configurations(objective)

    def create_new_profile(self, profile_name: str) -> None:
        """Create a new profile using current configurations."""
        new_profile_path = self.base_config_path / profile_name
        if new_profile_path.exists():
            raise ValueError(f"Profile {profile_name} already exists")
        os.makedirs(new_profile_path)

        objectives = OBJECTIVES

        self.current_profile = profile_name
        if self.channel_manager:
            self.channel_manager.set_profile_path(new_profile_path)
        if self.laser_af_manager:
            self.laser_af_manager.set_profile_path(new_profile_path)

        for objective in objectives:
            os.makedirs(new_profile_path / objective)
            if self.channel_manager:
                self.channel_manager.save_configurations(objective)
            if self.laser_af_manager:
                self.laser_af_manager.save_configurations(objective)

        self.available_profiles = self._get_available_profiles()


class ContrastManager:
    def __init__(self):
        self.contrast_limits = {}
        self.acquisition_dtype = None

    def update_limits(self, channel, min_val, max_val):
        self.contrast_limits[channel] = (min_val, max_val)

    def get_limits(self, channel, dtype=None):
        if dtype is not None:
            if self.acquisition_dtype is None:
                self.acquisition_dtype = dtype
            elif self.acquisition_dtype != dtype:
                self.scale_contrast_limits(dtype)
        return self.contrast_limits.get(channel, self.get_default_limits())

    def get_default_limits(self):
        if self.acquisition_dtype is None:
            return (0, 1)
        elif np.issubdtype(self.acquisition_dtype, np.integer):
            info = np.iinfo(self.acquisition_dtype)
            return (info.min, info.max)
        elif np.issubdtype(self.acquisition_dtype, np.floating):
            return (0.0, 1.0)
        else:
            return (0, 1)

    def get_scaled_limits(self, channel, target_dtype):
        min_val, max_val = self.get_limits(channel)
        if self.acquisition_dtype == target_dtype:
            return min_val, max_val

        source_info = np.iinfo(self.acquisition_dtype)
        target_info = np.iinfo(target_dtype)

        scaled_min = (min_val - source_info.min) / (source_info.max - source_info.min) * (
            target_info.max - target_info.min
        ) + target_info.min
        scaled_max = (max_val - source_info.min) / (source_info.max - source_info.min) * (
            target_info.max - target_info.min
        ) + target_info.min

        return scaled_min, scaled_max

    def scale_contrast_limits(self, target_dtype):
        print(f"{self.acquisition_dtype} -> {target_dtype}")
        for channel in self.contrast_limits.keys():
            self.contrast_limits[channel] = self.get_scaled_limits(channel, target_dtype)

        self.acquisition_dtype = target_dtype


class ScanCoordinates(QObject):

    signal_scan_coordinates_updated = Signal()

    def __init__(self, objectiveStore, navigationViewer, stage: AbstractStage):
        QObject.__init__(self)
        self._log = squid.logging.get_logger(self.__class__.__name__)
        # Wellplate settings
        self.objectiveStore = objectiveStore
        self.navigationViewer = navigationViewer
        self.stage = stage
        self.well_selector = None
        self.acquisition_pattern = ACQUISITION_PATTERN
        self.fov_pattern = FOV_PATTERN
        self.format = WELLPLATE_FORMAT
        self.a1_x_mm = A1_X_MM
        self.a1_y_mm = A1_Y_MM
        self.wellplate_offset_x_mm = WELLPLATE_OFFSET_X_mm
        self.wellplate_offset_y_mm = WELLPLATE_OFFSET_Y_mm
        self.well_spacing_mm = WELL_SPACING_MM
        self.well_size_mm = WELL_SIZE_MM
        self.a1_x_pixel = None
        self.a1_y_pixel = None
        self.number_of_skip = None

        # Centralized region management
        self.region_centers = {}  # {region_id: [x, y, z]}
        self.region_shapes = {}  # {region_id: "Square"}
        self.region_fov_coordinates = {}  # {region_id: [(x,y,z), ...]}

    def add_well_selector(self, well_selector):
        self.well_selector = well_selector

    def update_wellplate_settings(
        self, format_, a1_x_mm, a1_y_mm, a1_x_pixel, a1_y_pixel, size_mm, spacing_mm, number_of_skip
    ):
        self.format = format_
        self.a1_x_mm = a1_x_mm
        self.a1_y_mm = a1_y_mm
        self.a1_x_pixel = a1_x_pixel
        self.a1_y_pixel = a1_y_pixel
        self.well_size_mm = size_mm
        self.well_spacing_mm = spacing_mm
        self.number_of_skip = number_of_skip

    def _index_to_row(self, index):
        index += 1
        row = ""
        while index > 0:
            index -= 1
            row = chr(index % 26 + ord("A")) + row
            index //= 26
        return row

    def get_selected_wells(self):
        # get selected wells from the widget
        self._log.info("getting selected wells for acquisition")
        if not self.well_selector or self.format == "glass slide":
            return None

        selected_wells = np.array(self.well_selector.get_selected_cells())
        well_centers = {}

        # if no well selected
        if len(selected_wells) == 0:
            return well_centers
        # populate the coordinates
        rows = np.unique(selected_wells[:, 0])
        _increasing = True
        for row in rows:
            items = selected_wells[selected_wells[:, 0] == row]
            columns = items[:, 1]
            columns = np.sort(columns)
            if _increasing == False:
                columns = np.flip(columns)
            for column in columns:
                x_mm = self.a1_x_mm + (column * self.well_spacing_mm) + self.wellplate_offset_x_mm
                y_mm = self.a1_y_mm + (row * self.well_spacing_mm) + self.wellplate_offset_y_mm
                well_id = self._index_to_row(row) + str(column + 1)
                well_centers[well_id] = (x_mm, y_mm)
            _increasing = not _increasing
        return well_centers

    def set_live_scan_coordinates(self, x_mm, y_mm, scan_size_mm, overlap_percent, shape):
        if shape != "Manual" and self.format == "glass slide":
            if self.region_centers:
                self.clear_regions()
            self.add_region("current", x_mm, y_mm, scan_size_mm, overlap_percent, shape)

    def set_well_coordinates(self, scan_size_mm, overlap_percent, shape):
        new_region_centers = self.get_selected_wells()

        if self.format == "glass slide":
            pos = self.stage.get_pos()
            self.set_live_scan_coordinates(pos.x_mm, pos.y_mm, scan_size_mm, overlap_percent, shape)

        elif bool(new_region_centers):
            # Remove regions that are no longer selected
            for well_id in list(self.region_centers.keys()):
                if well_id not in new_region_centers.keys():
                    self.remove_region(well_id)

            # Add regions for selected wells
            for well_id, (x, y) in new_region_centers.items():
                if well_id not in self.region_centers:
                    self.add_region(well_id, x, y, scan_size_mm, overlap_percent, shape)
        else:
            self.clear_regions()

    def set_manual_coordinates(self, manual_shapes, overlap_percent):
        self.clear_regions()
        if manual_shapes is not None:
            # Handle manual ROIs
            manual_region_added = False
            for i, shape_coords in enumerate(manual_shapes):
                scan_coordinates = self.add_manual_region(shape_coords, overlap_percent)
                if scan_coordinates:
                    if len(manual_shapes) <= 1:
                        region_name = f"manual"
                    else:
                        region_name = f"manual{i}"
                    center = np.mean(shape_coords, axis=0)
                    self.region_centers[region_name] = [center[0], center[1]]
                    self.region_shapes[region_name] = "Manual"
                    self.region_fov_coordinates[region_name] = scan_coordinates
                    manual_region_added = True
                    self._log.info(f"Added Manual Region: {region_name}")
            if manual_region_added:
                self.signal_scan_coordinates_updated.emit()
        else:
            self._log.info("No Manual ROI found")

    def add_region(self, well_id, center_x, center_y, scan_size_mm, overlap_percent=10, shape="Square"):
        """add region based on user inputs"""
        pixel_size_um = self.objectiveStore.get_pixel_size()
        fov_size_mm = (pixel_size_um / 1000) * Acquisition.CROP_WIDTH
        step_size_mm = fov_size_mm * (1 - overlap_percent / 100)
        scan_coordinates = []

        if shape == "Rectangle":
            # Use scan_size_mm as height, width is 0.6 * height
            height_mm = scan_size_mm
            width_mm = scan_size_mm * 0.6

            # Calculate steps for height and width separately
            steps_height = math.floor(height_mm / step_size_mm)
            steps_width = math.floor(width_mm / step_size_mm)

            # Calculate actual dimensions
            actual_scan_height_mm = (steps_height - 1) * step_size_mm + fov_size_mm
            actual_scan_width_mm = (steps_width - 1) * step_size_mm + fov_size_mm

            steps_height = max(1, steps_height)
            steps_width = max(1, steps_width)

            half_steps_height = (steps_height - 1) / 2
            half_steps_width = (steps_width - 1) / 2

            for i in range(steps_height):
                row = []
                y = center_y + (i - half_steps_height) * step_size_mm
                for j in range(steps_width):
                    x = center_x + (j - half_steps_width) * step_size_mm
                    if self.validate_coordinates(x, y):
                        row.append((x, y))
                        self.navigationViewer.register_fov_to_image(x, y)
                if self.fov_pattern == "S-Pattern" and i % 2 == 1:
                    row.reverse()
                scan_coordinates.extend(row)
        else:
            steps = math.floor(scan_size_mm / step_size_mm)
            if shape == "Circle":
                tile_diagonal = math.sqrt(2) * fov_size_mm
                if steps % 2 == 1:  # for odd steps
                    actual_scan_size_mm = (steps - 1) * step_size_mm + tile_diagonal
                else:  # for even steps
                    actual_scan_size_mm = math.sqrt(
                        ((steps - 1) * step_size_mm + fov_size_mm) ** 2 + (step_size_mm + fov_size_mm) ** 2
                    )

                if actual_scan_size_mm > scan_size_mm:
                    actual_scan_size_mm -= step_size_mm
                    steps -= 1
            else:
                actual_scan_size_mm = (steps - 1) * step_size_mm + fov_size_mm

            steps = max(1, steps)  # Ensure at least one step
            # print("steps:", steps)
            # print("scan size mm:", scan_size_mm)
            # print("actual scan size mm:", actual_scan_size_mm)
            half_steps = (steps - 1) / 2
            radius_squared = (scan_size_mm / 2) ** 2
            fov_size_mm_half = fov_size_mm / 2

            for i in range(steps):
                row = []
                y = center_y + (i - half_steps) * step_size_mm
                for j in range(steps):
                    x = center_x + (j - half_steps) * step_size_mm
                    if (
                        shape == "Square"
                        or shape == "Rectangle"
                        or (
                            shape == "Circle"
                            and self._is_in_circle(x, y, center_x, center_y, radius_squared, fov_size_mm_half)
                        )
                    ):
                        if self.validate_coordinates(x, y):
                            row.append((x, y))
                            self.navigationViewer.register_fov_to_image(x, y)

                if self.fov_pattern == "S-Pattern" and i % 2 == 1:
                    row.reverse()
                scan_coordinates.extend(row)

        if not scan_coordinates and shape == "Circle":
            if self.validate_coordinates(center_x, center_y):
                scan_coordinates.append((center_x, center_y))
                self.navigationViewer.register_fov_to_image(center_x, center_y)

        self.region_shapes[well_id] = shape
        self.region_centers[well_id] = [float(center_x), float(center_y), float(self.stage.get_pos().z_mm)]
        self.region_fov_coordinates[well_id] = scan_coordinates
        self.signal_scan_coordinates_updated.emit()
        self._log.info(f"Added Region: {well_id}")

    def remove_region(self, well_id):
        if well_id in self.region_centers:
            del self.region_centers[well_id]

            if well_id in self.region_shapes:
                del self.region_shapes[well_id]

            if well_id in self.region_fov_coordinates:
                region_scan_coordinates = self.region_fov_coordinates.pop(well_id)
                for coord in region_scan_coordinates:
                    self.navigationViewer.deregister_fov_to_image(coord[0], coord[1])

            self._log.info(f"Removed Region: {well_id}")
            self.signal_scan_coordinates_updated.emit()

    def clear_regions(self):
        self.region_centers.clear()
        self.region_shapes.clear()
        self.region_fov_coordinates.clear()
        self.navigationViewer.clear_overlay()
        self.signal_scan_coordinates_updated.emit()
        self._log.info("Cleared All Regions")

    def add_flexible_region(self, region_id, center_x, center_y, center_z, Nx, Ny, overlap_percent=10):
        """Convert grid parameters NX, NY to FOV coordinates based on overlap"""
        fov_size_mm = (self.objectiveStore.get_pixel_size() / 1000) * Acquisition.CROP_WIDTH
        step_size_mm = fov_size_mm * (1 - overlap_percent / 100)

        # Calculate total grid size
        grid_width_mm = (Nx - 1) * step_size_mm
        grid_height_mm = (Ny - 1) * step_size_mm

        scan_coordinates = []
        for i in range(Ny):
            row = []
            y = center_y - grid_height_mm / 2 + i * step_size_mm
            for j in range(Nx):
                x = center_x - grid_width_mm / 2 + j * step_size_mm
                if self.validate_coordinates(x, y):
                    row.append((x, y))
                    self.navigationViewer.register_fov_to_image(x, y)

            if self.fov_pattern == "S-Pattern" and i % 2 == 1:  # reverse even rows
                row.reverse()
            scan_coordinates.extend(row)

        # Region coordinates are already centered since center_x, center_y is grid center
        if scan_coordinates:  # Only add region if there are valid coordinates
            self._log.info(f"Added Flexible Region: {region_id}")
            self.region_centers[region_id] = [center_x, center_y, center_z]
            self.region_fov_coordinates[region_id] = scan_coordinates
            self.signal_scan_coordinates_updated.emit()
        else:
            self._log.info(f"Region Out of Bounds: {region_id}")

    def add_flexible_region_with_step_size(self, region_id, center_x, center_y, center_z, Nx, Ny, dx, dy):
        """Convert grid parameters NX, NY to FOV coordinates based on dx, dy"""
        grid_width_mm = (Nx - 1) * dx
        grid_height_mm = (Ny - 1) * dy

        # Pre-calculate step sizes and ranges
        x_steps = [center_x - grid_width_mm / 2 + j * dx for j in range(Nx)]
        y_steps = [center_y - grid_height_mm / 2 + i * dy for i in range(Ny)]

        scan_coordinates = []
        for i, y in enumerate(y_steps):
            row = []
            x_range = x_steps if i % 2 == 0 else reversed(x_steps)
            for x in x_range:
                if self.validate_coordinates(x, y):
                    row.append((x, y))
                    self.navigationViewer.register_fov_to_image(x, y)
            scan_coordinates.extend(row)

        if scan_coordinates:  # Only add region if there are valid coordinates
            self._log.info(f"Added Flexible Region: {region_id}")
            self.region_centers[region_id] = [center_x, center_y, center_z]
            self.region_fov_coordinates[region_id] = scan_coordinates
            self.signal_scan_coordinates_updated.emit()
        else:
            print(f"Region Out of Bounds: {region_id}")

    def add_manual_region(self, shape_coords, overlap_percent):
        """Add region from manually drawn polygon shape"""
        if shape_coords is None or len(shape_coords) < 3:
            self._log.error("Invalid manual ROI data")
            return []

        pixel_size_um = self.objectiveStore.get_pixel_size()
        fov_size_mm = (pixel_size_um / 1000) * Acquisition.CROP_WIDTH
        step_size_mm = fov_size_mm * (1 - overlap_percent / 100)

        # Ensure shape_coords is a numpy array
        shape_coords = np.array(shape_coords)
        if shape_coords.ndim == 1:
            shape_coords = shape_coords.reshape(-1, 2)
        elif shape_coords.ndim > 2:
            self._log.error(f"Unexpected shape of manual_shape: {shape_coords.shape}")
            return []

        # Calculate bounding box
        x_min, y_min = np.min(shape_coords, axis=0)
        x_max, y_max = np.max(shape_coords, axis=0)

        # Create a grid of points within the bounding box
        x_range = np.arange(x_min, x_max + step_size_mm, step_size_mm)
        y_range = np.arange(y_min, y_max + step_size_mm, step_size_mm)
        xx, yy = np.meshgrid(x_range, y_range)
        grid_points = np.column_stack((xx.ravel(), yy.ravel()))

        # # Use Delaunay triangulation for efficient point-in-polygon test
        # # hull = Delaunay(shape_coords)
        # # mask = hull.find_simplex(grid_points) >= 0
        # # or
        # # Use Ray Casting for point-in-polygon test
        # mask = np.array([self._is_in_polygon(x, y, shape_coords) for x, y in grid_points])

        # # Filter points inside the polygon
        # valid_points = grid_points[mask]

        def corners(x_mm, y_mm, fov):
            center_to_corner = fov / 2
            return (
                (x_mm + center_to_corner, y_mm + center_to_corner),
                (x_mm - center_to_corner, y_mm + center_to_corner),
                (x_mm - center_to_corner, y_mm - center_to_corner),
                (x_mm + center_to_corner, y_mm - center_to_corner),
            )

        valid_points = []
        for x_center, y_center in grid_points:
            if not self.validate_coordinates(x_center, y_center):
                self._log.debug(
                    f"Manual coords: ignoring {x_center=},{y_center=} because it is outside our movement range."
                )
                continue
            if not self._is_in_polygon(x_center, y_center, shape_coords) and not any(
                [
                    self._is_in_polygon(x_corner, y_corner, shape_coords)
                    for (x_corner, y_corner) in corners(x_center, y_center, fov_size_mm)
                ]
            ):
                self._log.debug(
                    f"Manual coords: ignoring {x_center=},{y_center=} because no corners or center are in poly. (corners={corners(x_center, y_center, fov_size_mm)}"
                )
                continue

            valid_points.append((x_center, y_center))
        if not valid_points:
            return []
        valid_points = np.array(valid_points)

        # Sort points
        sorted_indices = np.lexsort((valid_points[:, 0], valid_points[:, 1]))
        sorted_points = valid_points[sorted_indices]

        # Apply S-Pattern if needed
        if self.fov_pattern == "S-Pattern":
            unique_y = np.unique(sorted_points[:, 1])
            for i in range(1, len(unique_y), 2):
                mask = sorted_points[:, 1] == unique_y[i]
                sorted_points[mask] = sorted_points[mask][::-1]

        # Register FOVs
        for x, y in sorted_points:
            self.navigationViewer.register_fov_to_image(x, y)

        return sorted_points.tolist()

    def add_template_region(
        self,
        x_mm: float,
        y_mm: float,
        z_mm: float,
        template_x_mm: np.ndarray,
        template_y_mm: np.ndarray,
        region_id: str,
    ):
        """Add a region based on a template of x and y coordinates"""
        scan_coordinates = []
        for i in range(len(template_x_mm)):
            x = x_mm + template_x_mm[i]
            y = y_mm + template_y_mm[i]
            if self.validate_coordinates(x, y):
                scan_coordinates.append((x, y))
                self.navigationViewer.register_fov_to_image(x, y)
        self.region_centers[region_id] = [x_mm, y_mm, z_mm]
        self.region_fov_coordinates[region_id] = scan_coordinates

    def region_contains_coordinate(self, region_id: str, x: float, y: float) -> bool:
        # TODO: check for manual region
        if not self.validate_region(region_id):
            return False

        bounds = self.get_region_bounds(region_id)
        shape = self.get_region_shape(region_id)

        # For square regions
        if not (bounds["min_x"] <= x <= bounds["max_x"] and bounds["min_y"] <= y <= bounds["max_y"]):
            return False

        # For circle regions
        if shape == "Circle":
            center_x = (bounds["max_x"] + bounds["min_x"]) / 2
            center_y = (bounds["max_y"] + bounds["min_y"]) / 2
            radius = (bounds["max_x"] - bounds["min_x"]) / 2
            if (x - center_x) ** 2 + (y - center_y) ** 2 > radius**2:
                return False

        return True

    def _is_in_polygon(self, x, y, poly):
        n = len(poly)
        inside = False
        p1x, p1y = poly[0]
        for i in range(n + 1):
            p2x, p2y = poly[i % n]
            if y > min(p1y, p2y):
                if y <= max(p1y, p2y):
                    if x <= max(p1x, p2x):
                        if p1y != p2y:
                            xinters = (y - p1y) * (p2x - p1x) / (p2y - p1y) + p1x
                        if p1x == p2x or x <= xinters:
                            inside = not inside
            p1x, p1y = p2x, p2y
        return inside

    def _is_in_circle(self, x, y, center_x, center_y, radius_squared, fov_size_mm_half):
        corners = [
            (x - fov_size_mm_half, y - fov_size_mm_half),
            (x + fov_size_mm_half, y - fov_size_mm_half),
            (x - fov_size_mm_half, y + fov_size_mm_half),
            (x + fov_size_mm_half, y + fov_size_mm_half),
        ]
        return all((cx - center_x) ** 2 + (cy - center_y) ** 2 <= radius_squared for cx, cy in corners)

    def has_regions(self):
        """Check if any regions exist"""
        return len(self.region_centers) > 0

    def validate_region(self, region_id):
        """Validate a region exists"""
        return region_id in self.region_centers and region_id in self.region_fov_coordinates

    def validate_coordinates(self, x, y):
        return (
            SOFTWARE_POS_LIMIT.X_NEGATIVE <= x <= SOFTWARE_POS_LIMIT.X_POSITIVE
            and SOFTWARE_POS_LIMIT.Y_NEGATIVE <= y <= SOFTWARE_POS_LIMIT.Y_POSITIVE
        )

    def sort_coordinates(self):
        self._log.info(f"Acquisition pattern: {self.acquisition_pattern}")

        if len(self.region_centers) <= 1:
            return

        def sort_key(item):
            key, coord = item
            if "manual" in key:
                return (0, coord[1], coord[0])  # Manual coords: sort by y, then x
            else:
                letters = "".join(c for c in key if c.isalpha())
                numbers = "".join(c for c in key if c.isdigit())

                letter_value = 0
                for i, letter in enumerate(reversed(letters)):
                    letter_value += (ord(letter) - ord("A")) * (26**i)

                return (1, letter_value, int(numbers))  # Well coords: sort by letter value, then number

        sorted_items = sorted(self.region_centers.items(), key=sort_key)

        if self.acquisition_pattern == "S-Pattern":
            # Group by row and reverse alternate rows
            rows = itertools.groupby(sorted_items, key=lambda x: x[1][1] if "manual" in x[0] else x[0][0])
            sorted_items = []
            for i, (_, group) in enumerate(rows):
                row = list(group)
                if i % 2 == 1:
                    row.reverse()
                sorted_items.extend(row)

        # Update dictionaries efficiently
        self.region_centers = {k: v for k, v in sorted_items}
        self.region_fov_coordinates = {
            k: self.region_fov_coordinates[k] for k, _ in sorted_items if k in self.region_fov_coordinates
        }

    def get_region_bounds(self, region_id):
        """Get region boundaries"""
        if not self.validate_region(region_id):
            return None
        fovs = np.array(self.region_fov_coordinates[region_id])
        return {
            "min_x": np.min(fovs[:, 0]),
            "max_x": np.max(fovs[:, 0]),
            "min_y": np.min(fovs[:, 1]),
            "max_y": np.max(fovs[:, 1]),
        }

    def get_region_shape(self, region_id):
        if not self.validate_region(region_id):
            return None
        return self.region_shapes[region_id]

    def get_scan_bounds(self):
        """Get bounds of all scan regions with margin"""
        if not self.has_regions():
            return None

        min_x = float("inf")
        max_x = float("-inf")
        min_y = float("inf")
        max_y = float("-inf")

        # Find global bounds across all regions
        for region_id in self.region_fov_coordinates.keys():
            bounds = self.get_region_bounds(region_id)
            if bounds:
                min_x = min(min_x, bounds["min_x"])
                max_x = max(max_x, bounds["max_x"])
                min_y = min(min_y, bounds["min_y"])
                max_y = max(max_y, bounds["max_y"])

        if min_x == float("inf"):
            return None

        # Add margin around bounds (5% of larger dimension)
        width = max_x - min_x
        height = max_y - min_y
        margin = max(width, height) * 0.00  # 0.05

        return {"x": (min_x - margin, max_x + margin), "y": (min_y - margin, max_y + margin)}

    def update_fov_z_level(self, region_id, fov, new_z):
        """Update z-level for a specific FOV and its region center"""
        if not self.validate_region(region_id):
            print(f"Region {region_id} not found")
            return

        # Update FOV coordinates
        fov_coords = self.region_fov_coordinates[region_id]
        if fov < len(fov_coords):
            # Handle both (x,y) and (x,y,z) cases
            x, y = fov_coords[fov][:2]  # Takes first two elements regardless of length
            self.region_fov_coordinates[region_id][fov] = (x, y, new_z)

        # If first FOV, update region center coordinates
        if fov == 0:
            if len(self.region_centers[region_id]) == 3:
                self.region_centers[region_id][2] = new_z
            else:
                self.region_centers[region_id].append(new_z)

        self._log.info(f"Updated z-level to {new_z} for region:{region_id}, fov:{fov}")


from scipy.interpolate import SmoothBivariateSpline, RBFInterpolator


class FocusMap:
    """Handles fitting and interpolation of slide surfaces through measured focus points"""

    def __init__(self, smoothing_factor=0.1):
        self._log = squid.logging.get_logger(self.__class__.__name__)
        self.smoothing_factor = smoothing_factor
        self.method = "spline"  # can be 'spline' or 'rbf' or 'constant'
        self.global_surface_fit = None
        self.global_method = None
        self.global_errors = None
        self.region_surface_fits = {}
        self.region_methods = {}
        self.region_errors = {}
        self.fit_by_region = False
        self.focus_points = {}
        self.is_fitted = False

    def generate_grid_coordinates(
        self, scanCoordinates: ScanCoordinates, rows: int = 4, cols: int = 4, add_margin: bool = False
    ) -> Dict[str, List[Tuple[float, float]]]:
        """
        Generate focus point grid coordinates for each scan region

        Args:
            scanCoordinates: ScanCoordinates instance containing regions
            rows: Number of rows in focus grid
            cols: Number of columns in focus grid
            add_margin: If True, adds margin to avoid points at region borders

        Returns:
            Dictionary with region_id as key and list of (x,y) coordinate tuples as value
        """
        if rows <= 0 or cols <= 0:
            raise ValueError("Number of rows and columns must be greater than 0")

        # Dictionary to store focus points by region
        focus_coords = {}

        # Generate focus points for each region
        for region_id, region_coords in scanCoordinates.region_fov_coordinates.items():
            # Get region bounds
            bounds = scanCoordinates.get_region_bounds(region_id)
            if not bounds:
                continue

            region_focus_coords = []
            x_min, x_max = bounds["min_x"], bounds["max_x"]
            y_min, y_max = bounds["min_y"], bounds["max_y"]

            # For add_margin we are using one more row and col, taking the middle points on the grid so that the
            # focus points are not located at the edges of the scaning grid.
            # TODO: set a value for margin from user input
            # Calculate x and y positions
            if add_margin:
                # With margin, divide the area into equal cells and use cell centers
                x_step = (x_max - x_min) / cols
                y_step = (y_max - y_min) / rows

                x_positions = [x_min + (j + 0.5) * x_step for j in range(cols)]
                y_positions = [y_min + (i + 0.5) * y_step for i in range(rows)]
            else:
                # Without margin, handle special cases for rows=1 or cols=1
                if rows == 1:
                    y_positions = [y_min + (y_max - y_min) / 2]  # Center point
                else:
                    y_step = (y_max - y_min) / (rows - 1)
                    y_positions = [y_min + i * y_step for i in range(rows)]

                if cols == 1:
                    x_positions = [x_min + (x_max - x_min) / 2]  # Center point
                else:
                    x_step = (x_max - x_min) / (cols - 1)
                    x_positions = [x_min + j * x_step for j in range(cols)]

            # Generate grid points by combining x and y positions
            for y in y_positions:
                for x in x_positions:
                    # Check if point is within region bounds
                    if scanCoordinates.validate_coordinates(x, y) and scanCoordinates.region_contains_coordinate(
                        region_id, x, y
                    ):
                        region_focus_coords.append((x, y))

            focus_coords[region_id] = region_focus_coords

        return focus_coords

    def set_method(self, method: str):
        """Set interpolation method

        Args:
            method (str): Either 'spline' or 'rbf' (Radial Basis Function)
        """
        if method not in ["spline", "rbf", "constant"]:
            raise ValueError("Method must be either 'spline' or 'rbf' or 'constant'")
        self.method = method
        self.is_fitted = False
        self.region_surface_fits = {}  # Reset region fits when method changes

    def set_fit_by_region(self, fit_by_region: bool):
        """Set if the surface fit should be done by region or globally

        Args:
            fit_by_region (bool): If True, fitting functions will be bounded by region
        """
        self.fit_by_region = fit_by_region

    def fit(self, points: Dict[str, List[Tuple[float, float, float]]]):
        """Fit surface through provided focus points

        Args:
            points: A dictionary with region_id as key and list of (x,y,z) tuples as value

        Returns:
            If by_region=False: tuple (mean_error, std_error) in mm
            If by_region=True: dict with region_id as key and (mean_error, std_error) as value
        """
        if not hasattr(self, "fit_by_region"):
            raise ValueError("fit_by_region must be set before fitting")

        self.focus_points = points

        if self.fit_by_region:
            self.region_surface_fits = {}
            self.region_methods = {}
            self.region_errors = {}
            for region_id, region_points in points.items():
                if len(region_points) in [0, 2, 3]:
                    raise ValueError("Use 1 point for constant plane, or at least 4 points for surface fitting")
                self.region_surface_fits[region_id], self.region_methods[region_id], self.region_errors[region_id] = (
                    self._fit_surface(region_points)
                )
<<<<<<< HEAD
            if self.method == "constant":
                mean_error = 0
                std_error = 0
            else:
                all_errors = np.concatenate([errors for errors in self.region_errors.values()])
                mean_error = np.mean(all_errors)
                std_error = np.std(all_errors)

=======
            except Exception as e:
                self._log.exception(f"Spline fitting failed: {str(e)}, falling back to RBF")
                self.method = "rbf"
                self._fit_rbf(x, y, z)
>>>>>>> ff7354c5
        else:
            all_points = []
            for region_points in points.values():
                all_points.extend(region_points)
            if len(all_points) < 4:
                raise ValueError("Use 1 point for constant plane, or at least 4 points for surface fitting")

            self.global_surface_fit, self.global_method, self.global_errors = self._fit_surface(all_points)
            mean_error = np.mean(self.global_errors)
            std_error = np.std(self.global_errors)

        self.is_fitted = True

        return mean_error, std_error

    def _fit_surface(self, points: List[Tuple[float, float, float]]) -> Tuple[Callable, str, np.ndarray]:
        """Fit surface through provided focus points for a specific region or globally

        Args:
            points (list): List of (x,y,z) tuples

        Returns:
            tuple: (surface_fit, method, errors)
        """
        points_array = np.array(points)
        x = points_array[:, 0]
        y = points_array[:, 1]
        z = points_array[:, 2]

        if len(points) == 1:
            # For single point, create a flat plane at that z-height
            if self.method != "constant":
                self._log.warning("One point can only be used for constant plane, falling back to constant")
            z_value = z[0]
            surface_fit = self._fit_constant_plane(z_value)
            method = "constant"

            self.is_fitted = True
            errors = None  # No error for a single point
        else:
            if self.method == "spline":
                try:
                    surface_fit = SmoothBivariateSpline(
                        x, y, z, kx=3, ky=3, s=self.smoothing_factor  # cubic spline in x  # cubic spline in y
                    )
                    method = self.method
                except Exception as e:
                    self._log.warning(f"Spline fitting failed: {str(e)}, falling back to RBF")
                    surface_fit = self._fit_rbf(x, y, z)
                    method = "rbf"
            elif self.method == "constant":
                self._log.warning("Constant method cannot be used for multiple points, falling back to RBF")
                surface_fit = self._fit_rbf(x, y, z)
                method = "rbf"
            else:
                surface_fit = self._fit_rbf(x, y, z)
                method = "rbf"

            self.is_fitted = True
            errors = self._calculate_fitting_errors(points, surface_fit, method)

        return surface_fit, method, errors

    def _fit_rbf(self, x, y, z):
        """Fit using Radial Basis Function interpolation"""
        xy = np.column_stack((x, y))
        return RBFInterpolator(xy, z, kernel="thin_plate_spline", epsilon=self.smoothing_factor)

    def _fit_constant_plane(self, z_value):
        """Create a constant height plane"""

        def constant_plane(x, y):
            if isinstance(x, np.ndarray):
                return np.full_like(x, z_value)
            else:
                return z_value

        return constant_plane

    def interpolate(self, x, y, region_id=None):
        """Get interpolated Z value at given (x,y) coordinates

        Args:
            x (float or array): X coordinate(s)
            y (float or array): Y coordinate(s)
            region_id: Region identifier for region-specific interpolation

        Returns:
            float or array: Interpolated Z value(s)
        """
        if not self.is_fitted and not self.region_surface_fits:
            raise RuntimeError("Must fit surface before interpolating")

        # If fit_by_region is True and region_id is provided, use region-specific surface
        if self.fit_by_region:
            if region_id is None or region_id not in self.region_surface_fits:
                raise ValueError(f"Region {region_id} not found")
            surface_fit = self.region_surface_fits[region_id]
            method = self.region_methods[region_id]
        else:
            surface_fit = self.global_surface_fit
            method = self.global_method

        return self._interpolate_helper(x, y, surface_fit, method)

    def _interpolate_helper(self, x, y, surface_fit, method):
        if np.isscalar(x) and np.isscalar(y):
            if method == "spline":
                return float(surface_fit.ev(x, y))
            elif method == "constant":
                return surface_fit(x, y)
            else:  # rbf
                return float(surface_fit([[x, y]]))
        else:
            x = np.asarray(x)
            y = np.asarray(y)
            if method == "spline":
                return surface_fit.ev(x, y)
            elif method == "constant":
                return surface_fit(x, y)
            else:  # rbf
                xy = np.column_stack((x.ravel(), y.ravel()))
                z = surface_fit(xy)
                return z.reshape(x.shape)

    def _calculate_fitting_errors(
        self, points: List[Tuple[float, float, float]], surface_fit: Callable, method: str
    ) -> np.ndarray:
        """Calculate absolute errors at measured points"""
        errors = []
        for x, y, z_measured in points:
            z_fit = self._interpolate_helper(x, y, surface_fit, method)
            errors.append(abs(z_fit - z_measured))
        return np.array(errors)

    def get_surface_grid(self, x_range, y_range, num_points=50, region_id=None):
        """Generate grid of interpolated Z values for visualization

        Args:
            x_range (tuple): (min_x, max_x)
            y_range (tuple): (min_y, max_y)
            num_points (int): Number of points per dimension
            region_id: Region identifier for region-specific visualization

        Returns:
            tuple: (X grid, Y grid, Z grid)
        """
        if not self.is_fitted:
            raise RuntimeError("Must fit surface before generating grid")

        x = np.linspace(x_range[0], x_range[1], num_points)
        y = np.linspace(y_range[0], y_range[1], num_points)
        X, Y = np.meshgrid(x, y)
        Z = self.interpolate(X, Y, region_id)

        return X, Y, Z


class LaserAutofocusController(QObject):

    image_to_display = Signal(np.ndarray)
    signal_displacement_um = Signal(float)
    signal_cross_correlation = Signal(float)
    signal_piezo_position_update = Signal()  # Signal to emit piezo position updates

    def __init__(
        self,
        microcontroller: Microcontroller,
        camera: AbstractCamera,
        liveController: LiveController,
        stage: AbstractStage,
        piezo: Optional[PiezoStage] = None,
        objectiveStore: Optional[ObjectiveStore] = None,
        laserAFSettingManager: Optional[LaserAFSettingManager] = None,
    ):
        QObject.__init__(self)
        self._log = squid.logging.get_logger(__class__.__name__)
        self.microcontroller = microcontroller
        self.camera: AbstractCamera = camera
        self.liveController: LiveController = liveController
        self.stage = stage
        self.piezo = piezo
        self.objectiveStore = objectiveStore
        self.laserAFSettingManager = laserAFSettingManager
        self.characterization_mode = LASER_AF_CHARACTERIZATION_MODE

        self.is_initialized = False

        self.laser_af_properties = LaserAFConfig()
        self.reference_crop = None

        self.x_width = 3088
        self.y_width = 2064

        self.spot_spacing_pixels = None  # spacing between the spots from the two interfaces (unit: pixel)

        self.image = None  # for saving the focus camera image for debugging when centroid cannot be found

        # Load configurations if provided
        if self.laserAFSettingManager:
            self.load_cached_configuration()

    def initialize_manual(self, config: LaserAFConfig) -> None:
        """Initialize laser autofocus with manual parameters."""
        adjusted_config = config.model_copy(
            update={
                "x_reference": config.x_reference
                - config.x_offset,  # self.x_reference is relative to the cropped region
                "x_offset": int((config.x_offset // 8) * 8),
                "y_offset": int((config.y_offset // 2) * 2),
                "width": int((config.width // 8) * 8),
                "height": int((config.height // 2) * 2),
            }
        )

        self.laser_af_properties = adjusted_config

        if self.laser_af_properties.has_reference:
            self.reference_crop = self.laser_af_properties.reference_image_cropped

        self.camera.set_region_of_interest(
            self.laser_af_properties.x_offset,
            self.laser_af_properties.y_offset,
            self.laser_af_properties.width,
            self.laser_af_properties.height,
        )

        self.is_initialized = True

        # Update cache if objective store and laser_af_settings is available
        if self.objectiveStore and self.laserAFSettingManager and self.objectiveStore.current_objective:
            self.laserAFSettingManager.update_laser_af_settings(
                self.objectiveStore.current_objective, config.model_dump()
            )

    def load_cached_configuration(self):
        """Load configuration from the cache if available."""
        laser_af_settings = self.laserAFSettingManager.get_laser_af_settings()
        current_objective = self.objectiveStore.current_objective if self.objectiveStore else None
        if current_objective and current_objective in laser_af_settings:
            config = self.laserAFSettingManager.get_settings_for_objective(current_objective)

            # Update camera settings
            self.camera.set_exposure_time(config.focus_camera_exposure_time_ms)
            try:
                self.camera.set_analog_gain(config.focus_camera_analog_gain)
            except NotImplementedError:
                pass

            # Initialize with loaded config
            self.initialize_manual(config)

    def initialize_auto(self) -> bool:
        """Automatically initialize laser autofocus by finding the spot and calibrating.

        This method:
        1. Finds the laser spot on full sensor
        2. Sets up ROI around the spot
        3. Calibrates pixel-to-um conversion using two z positions

        Returns:
            bool: True if initialization successful, False if any step fails
        """
        self.camera.set_region_of_interest(0, 0, 3088, 2064)

        # update camera settings
        self.camera.set_exposure_time(self.laser_af_properties.focus_camera_exposure_time_ms)
        try:
            self.camera.set_analog_gain(self.laser_af_properties.focus_camera_analog_gain)
        except NotImplementedError:
            pass

        # Find initial spot position
        self.microcontroller.turn_on_AF_laser()
        self.microcontroller.wait_till_operation_is_completed()

        result = self._get_laser_spot_centroid(remove_background=True)
        if result is None:
            self._log.error("Failed to find laser spot during initialization")
            self.microcontroller.turn_off_AF_laser()
            self.microcontroller.wait_till_operation_is_completed()
            return False
        x, y = result

        self.microcontroller.turn_off_AF_laser()
        self.microcontroller.wait_till_operation_is_completed()

        # Set up ROI around spot and clear reference
        config = self.laser_af_properties.model_copy(
            update={
                "x_offset": x - self.laser_af_properties.width / 2,
                "y_offset": y - self.laser_af_properties.height / 2,
                "has_reference": False,
            }
        )
        self.reference_crop = None
        config.set_reference_image(None)
        self._log.info(f"Laser spot location on the full sensor is ({int(x)}, {int(y)})")

        self.initialize_manual(config)

        # Calibrate pixel-to-um conversion
        if not self._calibrate_pixel_to_um():
            self._log.error("Failed to calibrate pixel-to-um conversion")
            return False

        self.laserAFSettingManager.save_configurations(self.objectiveStore.current_objective)

        return True

    def _calibrate_pixel_to_um(self) -> bool:
        """Calibrate pixel-to-um conversion.

        Returns:
            bool: True if calibration successful, False otherwise
        """
        # Calibrate pixel-to-um conversion
        try:
            self.microcontroller.turn_on_AF_laser()
            self.microcontroller.wait_till_operation_is_completed()
        except TimeoutError:
            self._log.exception("Faield to turn on AF laser before pixel to um calibration, cannot continue!")
            return False

        # Move to first position and measure
        if self.piezo is not None:
            self._move_z(-self.laser_af_properties.pixel_to_um_calibration_distance / 2)
            time.sleep(MULTIPOINT_PIEZO_DELAY_MS / 1000)
        else:
            # TODO: change to _move_z after backlash correction is absorbed into firmware
            self.stage.move_z(-1.5 * self.laser_af_properties.pixel_to_um_calibration_distance / 1000)
            self.stage.move_z(self.laser_af_properties.pixel_to_um_calibration_distance / 1000)

        result = self._get_laser_spot_centroid()
        if result is None:
            self._log.error("Failed to find laser spot during calibration (position 1)")
            try:
                self.microcontroller.turn_off_AF_laser()
                self.microcontroller.wait_till_operation_is_completed()
            except TimeoutError:
                self._log.exception("Error turning off AF laser after spot calibration failure (position 1)")
                # Just fall through since we are already on a failure path.
            return False
        x0, y0 = result

        # Move to second position and measure
        self._move_z(self.laser_af_properties.pixel_to_um_calibration_distance)
        time.sleep(MULTIPOINT_PIEZO_DELAY_MS / 1000)

        result = self._get_laser_spot_centroid()
        if result is None:
            self._log.error("Failed to find laser spot during calibration (position 2)")
            try:
                self.microcontroller.turn_off_AF_laser()
                self.microcontroller.wait_till_operation_is_completed()
            except TimeoutError:
                self._log.exception("Error turning off AF laser after spot calibration failure (position 2)")
                # Just fall through since we are already on a failure path.
            return False
        x1, y1 = result

        try:
            self.microcontroller.turn_off_AF_laser()
            self.microcontroller.wait_till_operation_is_completed()
        except TimeoutError:
            self._log.exception(
                "Error turning off AF laser after spot calibration acquisition.  Continuing in unknown state"
            )

        # move back to initial position
        if self.piezo is not None:
            self._move_z(-self.laser_af_properties.pixel_to_um_calibration_distance / 2)
            time.sleep(MULTIPOINT_PIEZO_DELAY_MS / 1000)
        else:
            # TODO: change to _move_z after backlash correction is absorbed into firmware
            self.stage.move_z(-1.5 * self.laser_af_properties.pixel_to_um_calibration_distance / 1000)
            self.stage.move_z(self.laser_af_properties.pixel_to_um_calibration_distance / 1000)

        # Calculate conversion factor
        if x1 - x0 == 0:
            pixel_to_um = 0.4  # Simulation value
            self._log.warning("Using simulation value for pixel_to_um conversion")
        else:
            pixel_to_um = self.laser_af_properties.pixel_to_um_calibration_distance / (x1 - x0)
        self._log.info(f"Pixel to um conversion factor is {pixel_to_um:.3f} um/pixel")
        calibration_timestamp = datetime.now().strftime("%Y-%m-%d %H:%M:%S")

        # Update config with new calibration values
        self.laser_af_properties = self.laser_af_properties.model_copy(
            update={"pixel_to_um": pixel_to_um, "calibration_timestamp": calibration_timestamp}
        )

        # Update cache
        if self.objectiveStore and self.laserAFSettingManager:
            self.laserAFSettingManager.update_laser_af_settings(
                self.objectiveStore.current_objective, self.laser_af_properties.model_dump()
            )

        return True

    def set_laser_af_properties(self, updates: dict) -> None:
        """Update laser autofocus properties. Used for updating settings from GUI."""
        self.laser_af_properties = self.laser_af_properties.model_copy(update=updates)
        self.is_initialized = False

    def update_threshold_properties(self, updates: dict) -> None:
        """Update threshold properties. Save settings without re-initializing."""
        self.laser_af_properties = self.laser_af_properties.model_copy(update=updates)
        self.laserAFSettingManager.update_laser_af_settings(self.objectiveStore.current_objective, updates)
        self.laserAFSettingManager.save_configurations(self.objectiveStore.current_objective)
        self._log.info("Updated threshold properties")

    def measure_displacement(self) -> float:
        """Measure the displacement of the laser spot from the reference position.

        Returns:
            float: Displacement in micrometers, or float('nan') if measurement fails
        """

        def finish_with(um: float) -> float:
            self.signal_displacement_um.emit(um)
            return um

        try:
            # turn on the laser
            self.microcontroller.turn_on_AF_laser()
            self.microcontroller.wait_till_operation_is_completed()
        except TimeoutError:
            self._log.exception("Turning on AF laser timed out, failed to measure displacement.")
            return finish_with(float("nan"))

        # get laser spot location
        result = self._get_laser_spot_centroid()

        # turn off the laser
        try:
            self.microcontroller.turn_off_AF_laser()
            self.microcontroller.wait_till_operation_is_completed()
        except TimeoutError:
            self._log.exception("Turning off AF laser timed out!  We got a displacement but laser may still be on.")
            # Continue with the measurement, but we're essentially in an unknown / weird state here.  It's not clear
            # what we should do.

        if result is None:
            self._log.error("Failed to detect laser spot during displacement measurement")
            return finish_with(float("nan"))  # Signal invalid measurement

        x, y = result
        # calculate displacement
        displacement_um = (x - self.laser_af_properties.x_reference) * self.laser_af_properties.pixel_to_um
        return finish_with(displacement_um)

    def move_to_target(self, target_um: float) -> bool:
        """Move the stage to reach a target displacement from reference position.

        Args:
            target_um: Target displacement in micrometers

        Returns:
            bool: True if move was successful, False if measurement failed or displacement was out of range
        """
        if not self.laser_af_properties.has_reference:
            self._log.warning("Cannot move to target - reference not set")
            return False

        current_displacement_um = self.measure_displacement()
        self._log.info(f"Current laser AF displacement: {current_displacement_um:.1f} μm")

        if math.isnan(current_displacement_um):
            self._log.error("Cannot move to target: failed to measure current displacement")
            return False

        if abs(current_displacement_um) > self.laser_af_properties.laser_af_range:
            self._log.warning(
                f"Measured displacement ({current_displacement_um:.1f} μm) is unreasonably large, using previous z position"
            )
            return False

        um_to_move = target_um - current_displacement_um
        self._move_z(um_to_move)

        # Verify using cross-correlation that spot is in same location as reference
        cc_result, correlation = self._verify_spot_alignment()
        self.signal_cross_correlation.emit(correlation)
        if not cc_result:
            self._log.warning("Cross correlation check failed - spots not well aligned")
            # move back to the current position
            self._move_z(-um_to_move)
            return False
        else:
            self._log.info("Cross correlation check passed - spots are well aligned")
            return True

    def _move_z(self, um_to_move: float) -> None:
        if self.piezo is not None:
            # TODO: check if um_to_move is in the range of the piezo
            self.piezo.move_relative(um_to_move)
            self.signal_piezo_position_update.emit()
        else:
            self.stage.move_z(um_to_move / 1000)

    def set_reference(self) -> bool:
        """Set the current spot position as the reference position.

        Captures and stores both the spot position and a cropped reference image
        around the spot for later alignment verification.

        Returns:
            bool: True if reference was set successfully, False if spot detection failed
        """
        # turn on the laser
        try:
            self.microcontroller.turn_on_AF_laser()
            self.microcontroller.wait_till_operation_is_completed()
        except TimeoutError:
            self._log.exception("Failed to turn on AF laser for reference setting!")
            return False

        # get laser spot location and image
        result = self._get_laser_spot_centroid()
        reference_image = self.image

        # turn off the laser
        try:
            self.microcontroller.turn_off_AF_laser()
            self.microcontroller.wait_till_operation_is_completed()
        except TimeoutError:
            self._log.exception("Failed to turn off AF laser after setting reference, laser is in an unknown state!")
            # Continue on since we got our reading, but the system is potentially in a weird state!

        if result is None or reference_image is None:
            self._log.error("Failed to detect laser spot while setting reference")
            return False

        x, y = result

        # Store cropped and normalized reference image
        center_y = int(reference_image.shape[0] / 2)
        x_start = max(0, int(x) - self.laser_af_properties.spot_crop_size // 2)
        x_end = min(reference_image.shape[1], int(x) + self.laser_af_properties.spot_crop_size // 2)
        y_start = max(0, center_y - self.laser_af_properties.spot_crop_size // 2)
        y_end = min(reference_image.shape[0], center_y + self.laser_af_properties.spot_crop_size // 2)

        reference_crop = reference_image[y_start:y_end, x_start:x_end].astype(np.float32)
        self.reference_crop = (reference_crop - np.mean(reference_crop)) / np.max(reference_crop)

        self.signal_displacement_um.emit(0)
        self._log.info(f"Set reference position to ({x:.1f}, {y:.1f})")

        self.laser_af_properties = self.laser_af_properties.model_copy(
            update={"x_reference": x, "has_reference": True}
        )  # We don't keep reference_crop here to avoid serializing it

        # Update cached file. reference_crop needs to be saved.
        self.laserAFSettingManager.update_laser_af_settings(
            self.objectiveStore.current_objective,
            {"x_reference": x + self.laser_af_properties.x_offset, "has_reference": True},
            crop_image=self.reference_crop,
        )
        self.laserAFSettingManager.save_configurations(self.objectiveStore.current_objective)

        self._log.info("Reference spot position set")

        return True

    def on_settings_changed(self) -> None:
        """Handle objective change or profile load event.

        This method is called when the objective changes. It resets the initialization
        status and loads the cached configuration for the new objective.
        """
        self.is_initialized = False
        self.load_cached_configuration()

    def _verify_spot_alignment(self) -> Tuple[bool, np.array]:
        """Verify laser spot alignment using cross-correlation with reference image.

        Captures current laser spot image and compares it with the reference image
        using normalized cross-correlation. Images are cropped around the expected
        spot location and normalized by maximum intensity before comparison.

        Returns:
            bool: True if spots are well aligned (correlation > CORRELATION_THRESHOLD), False otherwise
        """
        failure_return_value = False, np.array([0.0, 0.0])

        # Get current spot image
        try:
            self.microcontroller.turn_on_AF_laser()
            self.microcontroller.wait_till_operation_is_completed()
        except TimeoutError:
            self._log.exception("Failed to turn on AF laser for verifying spot alignment.")
            return failure_return_value

        # TODO: create a function to get the current image (taking care of trigger mode checking and laser on/off switching)
        """
        self.camera.send_trigger()
        current_image = self.camera.read_frame()
        """
        self._get_laser_spot_centroid()
        current_image = self.image

        try:
            self.microcontroller.turn_off_AF_laser()
            self.microcontroller.wait_till_operation_is_completed()
        except TimeoutError:
            self._log.exception("Failed to turn off AF laser after verifying spot alignment, laser in unknown state!")
            # Continue on because we got a reading, but the system is in a potentially weird and unknown state here.

        if self.reference_crop is None:
            self._log.warning("No reference crop stored")
            return failure_return_value

        if current_image is None:
            self._log.error("Failed to get images for cross-correlation check")
            return failure_return_value

        # Crop and normalize current image
        center_x = int(self.laser_af_properties.x_reference)
        center_y = int(current_image.shape[0] / 2)

        x_start = max(0, center_x - self.laser_af_properties.spot_crop_size // 2)
        x_end = min(current_image.shape[1], center_x + self.laser_af_properties.spot_crop_size // 2)
        y_start = max(0, center_y - self.laser_af_properties.spot_crop_size // 2)
        y_end = min(current_image.shape[0], center_y + self.laser_af_properties.spot_crop_size // 2)

        current_crop = current_image[y_start:y_end, x_start:x_end].astype(np.float32)
        current_norm = (current_crop - np.mean(current_crop)) / np.max(current_crop)

        # Calculate normalized cross correlation
        correlation = np.corrcoef(current_norm.ravel(), self.reference_crop.ravel())[0, 1]

        self._log.info(f"Cross correlation with reference: {correlation:.3f}")

        # Check if correlation exceeds threshold
        if correlation < self.laser_af_properties.correlation_threshold:
            self._log.warning("Cross correlation check failed - spots not well aligned")
            return False, correlation

        return True, correlation

    def get_new_frame(self):
        # IMPORTANT: This assumes that the autofocus laser is already on!
        self.camera.send_trigger(self.camera.get_exposure_time())
        return self.camera.read_frame()

    def _get_laser_spot_centroid(self, remove_background: bool = False) -> Optional[Tuple[float, float]]:
        """Get the centroid location of the laser spot.

        Averages multiple measurements to improve accuracy. The number of measurements
        is controlled by LASER_AF_AVERAGING_N.

        Returns:
            Optional[Tuple[float, float]]: (x,y) coordinates of spot centroid, or None if detection fails
        """
        # disable camera callback
        self.camera.enable_callbacks(False)

        successful_detections = 0
        tmp_x = 0
        tmp_y = 0

        for i in range(self.laser_af_properties.laser_af_averaging_n):
            try:
                image = self.get_new_frame()
                if image is None:
                    self._log.warning(f"Failed to read frame {i+1}/{self.laser_af_properties.laser_af_averaging_n}")
                    continue

                self.image = image  # store for debugging # TODO: add to return instead of storing

                if remove_background:
                    # remove background using top hat filter
                    kernel = cv2.getStructuringElement(cv2.MORPH_ELLIPSE, (50, 50))  # TODO: tmp hard coded value
                    image = cv2.morphologyEx(image, cv2.MORPH_TOPHAT, kernel)

                # calculate centroid
                spot_detection_params = {
                    "y_window": self.laser_af_properties.y_window,
                    "x_window": self.laser_af_properties.x_window,
                    "peak_width": self.laser_af_properties.min_peak_width,
                    "peak_distance": self.laser_af_properties.min_peak_distance,
                    "peak_prominence": self.laser_af_properties.min_peak_prominence,
                    "spot_spacing": self.laser_af_properties.spot_spacing,
                }
                result = utils.find_spot_location(
                    image, mode=self.laser_af_properties.spot_detection_mode, params=spot_detection_params
                )
                if result is None:
                    self._log.warning(
                        f"No spot detected in frame {i+1}/{self.laser_af_properties.laser_af_averaging_n}"
                    )
                    continue

                x, y = result
                tmp_x += x
                tmp_y += y
                successful_detections += 1

            except Exception as e:
                self._log.error(
                    f"Error processing frame {i+1}/{self.laser_af_properties.laser_af_averaging_n}: {str(e)}"
                )
                continue

        # optionally display the image
        if LASER_AF_DISPLAY_SPOT_IMAGE:
            self.image_to_display.emit(image)

        # Check if we got enough successful detections
        if successful_detections <= 0:
            self._log.error(f"No successful detections")
            return None

        # Calculate average position from successful detections
        x = tmp_x / successful_detections
        y = tmp_y / successful_detections

        self._log.debug(f"Spot centroid found at ({x:.1f}, {y:.1f}) from {successful_detections} detections")
        return (x, y)

    def get_image(self) -> Optional[np.ndarray]:
        """Capture and display a single image from the laser autofocus camera.

        Turns the laser on, captures an image, displays it, then turns the laser off.

        Returns:
            Optional[np.ndarray]: The captured image, or None if capture failed
        """
        # turn on the laser
        try:
            self.microcontroller.turn_on_AF_laser()
            self.microcontroller.wait_till_operation_is_completed()
        except TimeoutError:
            self._log.exception("Failed to turn on laser AF laser before get_image, cannot get image.")
            return None

        try:
            # send trigger, grab image and display image
            self.camera.send_trigger()
            image = self.camera.read_frame()

            if image is None:
                self._log.error("Failed to read frame in get_image")
                return None

            self.image_to_display.emit(image)
            return image

        except Exception as e:
            self._log.error(f"Error capturing image: {str(e)}")
            return None

        finally:
            # turn off the laser
            try:
                self.microcontroller.turn_off_AF_laser()
                self.microcontroller.wait_till_operation_is_completed()
            except TimeoutError:
                self._log.exception("Failed to turn off AF laser after get_image!")

    def clear_reference(self):
        """Clear reference position"""
        self.has_reference = False
        self.reference_crop = None
        self._log.info("Reference spot position cleared")<|MERGE_RESOLUTION|>--- conflicted
+++ resolved
@@ -4603,7 +4603,6 @@
                 self.region_surface_fits[region_id], self.region_methods[region_id], self.region_errors[region_id] = (
                     self._fit_surface(region_points)
                 )
-<<<<<<< HEAD
             if self.method == "constant":
                 mean_error = 0
                 std_error = 0
@@ -4611,13 +4610,6 @@
                 all_errors = np.concatenate([errors for errors in self.region_errors.values()])
                 mean_error = np.mean(all_errors)
                 std_error = np.std(all_errors)
-
-=======
-            except Exception as e:
-                self._log.exception(f"Spline fitting failed: {str(e)}, falling back to RBF")
-                self.method = "rbf"
-                self._fit_rbf(x, y, z)
->>>>>>> ff7354c5
         else:
             all_points = []
             for region_points in points.values():
