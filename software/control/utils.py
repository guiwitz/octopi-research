import inspect
import os
import pathlib
import sys
from typing import Optional

import cv2
import git
from numpy import std, square, mean
import numpy as np
from scipy.ndimage import label
from scipy import signal
import os
<<<<<<< HEAD

from control._def import CHANNEL_COLORS_MAP

=======
from typing import Optional, Tuple
from enum import Enum, auto
>>>>>>> 935b7f97
import squid.logging

_log = squid.logging.get_logger("control.utils")


def crop_image(image, crop_width, crop_height):
    image_height = image.shape[0]
    image_width = image.shape[1]
    roi_left = int(max(image_width / 2 - crop_width / 2, 0))
    roi_right = int(min(image_width / 2 + crop_width / 2, image_width))
    roi_top = int(max(image_height / 2 - crop_height / 2, 0))
    roi_bottom = int(min(image_height / 2 + crop_height / 2, image_height))
    image_cropped = image[roi_top:roi_bottom, roi_left:roi_right]
    return image_cropped


def calculate_focus_measure(image, method="LAPE"):
    if len(image.shape) == 3:
        image = cv2.cvtColor(image, cv2.COLOR_RGB2GRAY)  # optional
    if method == "LAPE":
        if image.dtype == np.uint16:
            lap = cv2.Laplacian(image, cv2.CV_32F)
        else:
            lap = cv2.Laplacian(image, cv2.CV_16S)
        focus_measure = mean(square(lap))
    elif method == "GLVA":
        focus_measure = np.std(image, axis=None)  # GLVA
    else:
        focus_measure = np.std(image, axis=None)  # GLVA
    return focus_measure


def unsigned_to_signed(unsigned_array, N):
    signed = 0
    for i in range(N):
        signed = signed + int(unsigned_array[i]) * (256 ** (N - 1 - i))
    signed = signed - (256**N) / 2
    return signed


def rotate_and_flip_image(image, rotate_image_angle, flip_image):
    ret_image = image.copy()
    if rotate_image_angle != 0:
        """
        # ROTATE_90_CLOCKWISE
        # ROTATE_90_COUNTERCLOCKWISE
        """
        if rotate_image_angle == 90:
            ret_image = cv2.rotate(ret_image, cv2.ROTATE_90_CLOCKWISE)
        elif rotate_image_angle == -90:
            ret_image = cv2.rotate(ret_image, cv2.ROTATE_90_COUNTERCLOCKWISE)
        elif rotate_image_angle == 180:
            ret_image = cv2.rotate(ret_image, cv2.ROTATE_180)

    if flip_image is not None:
        """
        flipcode = 0: flip vertically
        flipcode > 0: flip horizontally
        flipcode < 0: flip vertically and horizontally
        """
        if flip_image == "Vertical":
            ret_image = cv2.flip(ret_image, 0)
        elif flip_image == "Horizontal":
            ret_image = cv2.flip(ret_image, 1)
        elif flip_image == "Both":
            ret_image = cv2.flip(ret_image, -1)

    return ret_image


def generate_dpc(im_left, im_right):
    # Normalize the images
    im_left = im_left.astype(float) / 255
    im_right = im_right.astype(float) / 255
    # differential phase contrast calculation
    im_dpc = 0.5 + np.divide(im_left - im_right, im_left + im_right)
    # take care of errors
    im_dpc[im_dpc < 0] = 0
    im_dpc[im_dpc > 1] = 1
    im_dpc[np.isnan(im_dpc)] = 0

    im_dpc = (im_dpc * 255).astype(np.uint8)

    return im_dpc


def colorize_mask(mask):
    # Label the detected objects
    labeled_mask, ___ = label(mask)
    # Color them
    colored_mask = np.array((labeled_mask * 83) % 255, dtype=np.uint8)
    colored_mask = cv2.applyColorMap(colored_mask, cv2.COLORMAP_HSV)
    # make sure background is black
    colored_mask[labeled_mask == 0] = 0
    return colored_mask


def colorize_mask_get_counts(mask):
    # Label the detected objects
    labeled_mask, no_cells = label(mask)
    # Color them
    colored_mask = np.array((labeled_mask * 83) % 255, dtype=np.uint8)
    colored_mask = cv2.applyColorMap(colored_mask, cv2.COLORMAP_HSV)
    # make sure background is black
    colored_mask[labeled_mask == 0] = 0
    return colored_mask, no_cells


def overlay_mask_dpc(color_mask, im_dpc):
    # Overlay the colored mask and DPC image
    # make DPC 3-channel
    im_dpc = np.stack([im_dpc] * 3, axis=2)
    return (0.75 * im_dpc + 0.25 * color_mask).astype(np.uint8)


def centerCrop(image, crop_sz):
    center = image.shape
    x = int(center[1] / 2 - crop_sz / 2)
    y = int(center[0] / 2 - crop_sz / 2)
    cropped = image[y : y + crop_sz, x : x + crop_sz]

    return cropped


def interpolate_plane(triple1, triple2, triple3, point):
    """
    Given 3 triples triple1-3 of coordinates (x,y,z)
    and a pair of coordinates (x,y), linearly interpolates
    the z-value at (x,y).
    """
    # Unpack points
    x1, y1, z1 = triple1
    x2, y2, z2 = triple2
    x3, y3, z3 = triple3

    x, y = point
    # Calculate barycentric coordinates
    detT = (y2 - y3) * (x1 - x3) + (x3 - x2) * (y1 - y3)
    if detT == 0:
        raise ValueError("Your 3 x-y coordinates are linear")
    alpha = ((y2 - y3) * (x - x3) + (x3 - x2) * (y - y3)) / detT
    beta = ((y3 - y1) * (x - x3) + (x1 - x3) * (y - y3)) / detT
    gamma = 1 - alpha - beta

    # Interpolate z-coordinate
    z = alpha * z1 + beta * z2 + gamma * z3

    return z


def create_done_file(path):
    with open(os.path.join(path, ".done"), "w") as file:
        pass  # This creates an empty file


def ensure_directory_exists(raw_string_path: str):
    path: pathlib.Path = pathlib.Path(raw_string_path)
    _log.debug(f"Making sure directory '{path}' exists.")
    path.mkdir(parents=True, exist_ok=True)


<<<<<<< HEAD
def extract_wavelength_from_config_name(name):
    # Split the string and find the wavelength number immediately after "Fluorescence"
    parts = name.split()
    if "Fluorescence" in parts:
        index = parts.index("Fluorescence") + 1
        if index < len(parts):
            return parts[index].split()[0]  # Assuming 'Fluorescence 488 nm Ex' and taking '488'
    for color in ["R", "G", "B"]:
        if color in parts or "full_" + color in parts:
            return color
    return None


def get_channel_color(channel):
    channel_info = CHANNEL_COLORS_MAP.get(extract_wavelength_from_config_name(channel), {"hex": 0xFFFFFF, "name": "gray"})
    return channel_info["hex"]
=======
class SpotDetectionMode(Enum):
    """Specifies which spot to detect when multiple spots are present.

    SINGLE: Expect and detect single spot
    DUAL_RIGHT: In dual-spot case, use rightmost spot
    DUAL_LEFT: In dual-spot case, use leftmost spot
    MULTI_RIGHT: In multi-spot case, use rightmost spot
    MULTI_SECOND_RIGHT: In multi-spot case, use spot immediately left of rightmost spot
    """

    SINGLE = auto()
    DUAL_RIGHT = auto()
    DUAL_LEFT = auto()
    MULTI_RIGHT = auto()
    MULTI_SECOND_RIGHT = auto()


def find_spot_location(
    image: np.ndarray,
    mode: SpotDetectionMode = SpotDetectionMode.SINGLE,
    params: Optional[dict] = None,
    debug_plot: bool = False,
) -> Optional[Tuple[float, float]]:
    """Find the location of a spot in an image.

    Args:
        image: Input grayscale image as numpy array
        mode: Which spot to detect when multiple spots are present
        params: Dictionary of parameters for spot detection. If None, default parameters will be used.
            Supported parameters:
            - y_window (int): Half-height of y-axis crop (default: 96)
            - x_window (int): Half-width of centroid window (default: 20)
            - peak_width (int): Minimum width of peaks (default: 10)
            - peak_distance (int): Minimum distance between peaks (default: 10)
            - peak_prominence (float): Minimum peak prominence (default: 100)
            - intensity_threshold (float): Threshold for intensity filtering (default: 0.1)
            - spot_spacing (int): Expected spacing between spots for multi-spot modes (default: 100)

    Returns:
        Optional[Tuple[float, float]]: (x,y) coordinates of selected spot, or None if detection fails

    Raises:
        ValueError: If image is invalid or mode is incompatible with detected spots
    """
    # Input validation
    if image is None or not isinstance(image, np.ndarray):
        raise ValueError("Invalid input image")

    # Default parameters
    default_params = {
        "y_window": 96,  # Half-height of y-axis crop
        "x_window": 20,  # Half-width of centroid window
        "min_peak_width": 10,  # Minimum width of peaks
        "min_peak_distance": 10,  # Minimum distance between peaks
        "min_peak_prominence": 0.25,  # Minimum peak prominence
        "intensity_threshold": 0.1,  # Threshold for intensity filtering
        "spot_spacing": 100,  # Expected spacing between spots
    }

    if params is not None:
        default_params.update(params)
    p = default_params

    try:
        # Get the y position of the spots
        y_intensity_profile = np.sum(image, axis=1)
        if np.all(y_intensity_profile == 0):
            raise ValueError("No spots detected in image")

        peak_y = np.argmax(y_intensity_profile)

        # Validate peak_y location
        if peak_y < p["y_window"] or peak_y > image.shape[0] - p["y_window"]:
            raise ValueError("Spot too close to image edge")

        # Crop along the y axis
        cropped_image = image[peak_y - p["y_window"] : peak_y + p["y_window"], :]

        # Get signal along x
        x_intensity_profile = np.sum(cropped_image, axis=0)

        # Normalize intensity profile
        x_intensity_profile = x_intensity_profile - np.min(x_intensity_profile)
        x_intensity_profile = x_intensity_profile / np.max(x_intensity_profile)

        # Find all peaks
        peaks = signal.find_peaks(
            x_intensity_profile,
            width=p["min_peak_width"],
            distance=p["min_peak_distance"],
            prominence=p["min_peak_prominence"],
        )
        peak_locations = peaks[0]
        peak_properties = peaks[1]

        if len(peak_locations) == 0:
            raise ValueError("No peaks detected")

        # Handle different spot detection modes
        if mode == SpotDetectionMode.SINGLE:
            if len(peak_locations) > 1:
                raise ValueError(f"Found {len(peak_locations)} peaks but expected single peak")
            peak_x = peak_locations[0]
        elif mode == SpotDetectionMode.DUAL_RIGHT:
            peak_x = peak_locations[-1]
        elif mode == SpotDetectionMode.DUAL_LEFT:
            peak_x = peak_locations[0]
        elif mode == SpotDetectionMode.MULTI_RIGHT:
            peak_x = peak_locations[-1]
        elif mode == SpotDetectionMode.MULTI_SECOND_RIGHT:
            raise NotImplementedError("MULTI_SECOND_RIGHT is not supported")
            # if len(peak_locations) < 2:
            #     raise ValueError("Not enough peaks for MULTI_SECOND_RIGHT mode")
            # peak_x = peak_locations[-2]
            # (peak_x, _) = _calculate_spot_centroid(cropped_image, peak_x, peak_y, p)
            # peak_x = peak_x - p["spot_spacing"]
        else:
            raise ValueError(f"Unknown spot detection mode: {mode}")

        if debug_plot:
            import matplotlib.pyplot as plt

            fig, (ax1, ax2, ax3) = plt.subplots(3, 1, figsize=(10, 8))

            # Plot original image
            ax1.imshow(image, cmap="gray")
            ax1.axhline(y=peak_y, color="r", linestyle="--", label="Peak Y")
            ax1.axhline(y=peak_y - p["y_window"], color="g", linestyle="--", label="Crop Window")
            ax1.axhline(y=peak_y + p["y_window"], color="g", linestyle="--")
            ax1.legend()
            ax1.set_title("Original Image with Y-crop Lines")

            # Plot Y intensity profile
            ax2.plot(y_intensity_profile)
            ax2.axvline(x=peak_y, color="r", linestyle="--", label="Peak Y")
            ax2.axvline(x=peak_y - p["y_window"], color="g", linestyle="--", label="Crop Window")
            ax2.axvline(x=peak_y + p["y_window"], color="g", linestyle="--")
            ax2.legend()
            ax2.set_title("Y Intensity Profile")

            # Plot X intensity profile and detected peaks
            ax3.plot(x_intensity_profile, label="Intensity Profile")
            ax3.plot(peak_locations, x_intensity_profile[peak_locations], "x", color="r", label="All Peaks")

            # Plot prominence for all peaks
            for peak_idx, prominence in zip(peak_locations, peak_properties["prominences"]):
                ax3.vlines(
                    x=peak_idx,
                    ymin=x_intensity_profile[peak_idx] - prominence,
                    ymax=x_intensity_profile[peak_idx],
                    color="g",
                )

            # Highlight selected peak
            ax3.plot(peak_x, x_intensity_profile[peak_x], "o", color="yellow", markersize=10, label="Selected Peak")
            ax3.axvline(x=peak_x, color="yellow", linestyle="--", alpha=0.5)

            ax3.legend()
            ax3.set_title(f"X Intensity Profile (Mode: {mode.name})")

            plt.tight_layout()
            plt.show()

        # Calculate centroid in window around selected peak
        return _calculate_spot_centroid(cropped_image, peak_x, peak_y, p)

    except (ValueError, NotImplementedError) as e:
        raise e
    except Exception:
        # TODO: this should not be a blank Exception catch, we should jsut return None above if we have a valid "no spots"
        # case, and let exceptions raise otherwise.
        _log.exception(f"Error in spot detection")
        return None


def _calculate_spot_centroid(cropped_image: np.ndarray, peak_x: int, peak_y: int, params: dict) -> Tuple[float, float]:
    """Calculate precise centroid location in window around peak."""
    h, w = cropped_image.shape
    x, y = np.meshgrid(range(w), range(h))

    # Crop region around the peak
    intensity_window = cropped_image[:, peak_x - params["x_window"] : peak_x + params["x_window"]]
    x_coords = x[:, peak_x - params["x_window"] : peak_x + params["x_window"]]
    y_coords = y[:, peak_x - params["x_window"] : peak_x + params["x_window"]]

    # Process intensity values
    intensity_window = intensity_window.astype(float)
    intensity_window = intensity_window - np.amin(intensity_window)
    if np.amax(intensity_window) > 0:  # Avoid division by zero
        intensity_window[intensity_window / np.amax(intensity_window) < params["intensity_threshold"]] = 0

    # Calculate centroid
    sum_intensity = np.sum(intensity_window)
    if sum_intensity == 0:
        raise ValueError("No significant intensity in centroid window")

    centroid_x = np.sum(x_coords * intensity_window) / sum_intensity
    centroid_y = np.sum(y_coords * intensity_window) / sum_intensity

    # Convert back to original image coordinates
    centroid_y = peak_y - params["y_window"] + centroid_y

    return (centroid_x, centroid_y)


def get_squid_repo_state_description() -> Optional[str]:
    # From here: https://stackoverflow.com/a/22881871
    def get_script_dir(follow_symlinks=True):
        if getattr(sys, "frozen", False):  # py2exe, PyInstaller, cx_Freeze
            path = os.path.abspath(sys.executable)
        else:
            path = inspect.getabsfile(get_script_dir)
        if follow_symlinks:
            path = os.path.realpath(path)
        return os.path.dirname(path)

    try:
        repo = git.Repo(get_script_dir(), search_parent_directories=True)
        return f"{repo.head.object.hexsha} (dirty={repo.is_dirty()})"
    except git.GitError as e:
        _log.warning(f"Failed to get script git repo info: {e}")
        return None
>>>>>>> 935b7f97
<|MERGE_RESOLUTION|>--- conflicted
+++ resolved
@@ -11,14 +11,9 @@
 from scipy.ndimage import label
 from scipy import signal
 import os
-<<<<<<< HEAD
-
 from control._def import CHANNEL_COLORS_MAP
-
-=======
 from typing import Optional, Tuple
 from enum import Enum, auto
->>>>>>> 935b7f97
 import squid.logging
 
 _log = squid.logging.get_logger("control.utils")
@@ -180,7 +175,6 @@
     path.mkdir(parents=True, exist_ok=True)
 
 
-<<<<<<< HEAD
 def extract_wavelength_from_config_name(name):
     # Split the string and find the wavelength number immediately after "Fluorescence"
     parts = name.split()
@@ -197,7 +191,6 @@
 def get_channel_color(channel):
     channel_info = CHANNEL_COLORS_MAP.get(extract_wavelength_from_config_name(channel), {"hex": 0xFFFFFF, "name": "gray"})
     return channel_info["hex"]
-=======
 class SpotDetectionMode(Enum):
     """Specifies which spot to detect when multiple spots are present.
 
@@ -419,5 +412,4 @@
         return f"{repo.head.object.hexsha} (dirty={repo.is_dirty()})"
     except git.GitError as e:
         _log.warning(f"Failed to get script git repo info: {e}")
-        return None
->>>>>>> 935b7f97
+        return None