--- conflicted
+++ resolved
@@ -1824,13 +1824,9 @@
         self.deltat = 0
         self.do_autofocus = False
         self.do_reflection_af = False
-<<<<<<< HEAD
-        self.do_stitch_tiles = False
         self.gen_focus_map = False
         self.focus_map_storage = []
         self.already_using_fmap = False
-=======
->>>>>>> e560a377
         self.crop_width = Acquisition.CROP_WIDTH
         self.crop_height = Acquisition.CROP_HEIGHT
         self.display_resolution_scaling = Acquisition.IMAGE_DISPLAY_SCALING_FACTOR
@@ -1876,14 +1872,10 @@
         self.do_autofocus = flag
     def set_reflection_af_flag(self,flag):
         self.do_reflection_af = flag
-<<<<<<< HEAD
     def set_gen_focus_map_flag(self, flag):
         self.gen_focus_map = flag
         if not flag:
             self.autofocusController.set_focus_map_use(False)
-=======
-
->>>>>>> e560a377
     def set_crop(self,crop_width,height):
         self.crop_width = crop_width
         self.crop_height = crop_height
@@ -2033,17 +2025,11 @@
 
     def _on_acquisition_completed(self):
         # restore the previous selected mode
-<<<<<<< HEAD
         if self.gen_focus_map:
             self.autofocusController.clear_focus_map()
             for x,y,z in self.focus_map_storage:
                 self.autofocusController.focus_map_coords.append((x,y,z))
             self.autofocusController.use_focus_map = self.already_using_fmap
-        if self.do_stitch_tiles:
-            for k in self.tile_stitchers.keys():
-                self.tile_stitchers[k].all_tiles_added()
-=======
->>>>>>> e560a377
         self.signal_current_configuration.emit(self.configuration_before_running_multipoint)
 
         # re-enable callback
