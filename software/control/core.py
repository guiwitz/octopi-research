# set QT_API environment variable
import os 
os.environ["QT_API"] = "pyqt5"
import qtpy

# qt libraries
from qtpy.QtCore import *
from qtpy.QtWidgets import *
from qtpy.QtGui import *

import control.utils as utils
from control._def import *
import control.tracking as tracking
try:
    from control.multipoint_custom_script_entry import *
    print('custom multipoint script found')
except:
    pass

from queue import Queue
from threading import Thread, Lock
import time
import numpy as np
import pyqtgraph as pg
import scipy
import scipy.signal
import cv2
from datetime import datetime

from lxml import etree as ET
from pathlib import Path
import control.utils_config as utils_config

import math
import json
import pandas as pd

import imageio as iio

class StreamHandler(QObject):

    image_to_display = Signal(np.ndarray)
    packet_image_to_write = Signal(np.ndarray, int, float)
    packet_image_for_tracking = Signal(np.ndarray, int, float)
    signal_new_frame_received = Signal()

    def __init__(self,crop_width=Acquisition.CROP_WIDTH,crop_height=Acquisition.CROP_HEIGHT,display_resolution_scaling=1):
        QObject.__init__(self)
        self.fps_display = 1
        self.fps_save = 1
        self.fps_track = 1
        self.timestamp_last_display = 0
        self.timestamp_last_save = 0
        self.timestamp_last_track = 0

        self.crop_width = crop_width
        self.crop_height = crop_height
        self.display_resolution_scaling = display_resolution_scaling

        self.save_image_flag = False
        self.track_flag = False
        self.handler_busy = False

        # for fps measurement
        self.timestamp_last = 0
        self.counter = 0
        self.fps_real = 0

    def start_recording(self):
        self.save_image_flag = True

    def stop_recording(self):
        self.save_image_flag = False

    def start_tracking(self):
        self.tracking_flag = True

    def stop_tracking(self):
        self.tracking_flag = False

    def set_display_fps(self,fps):
        self.fps_display = fps

    def set_save_fps(self,fps):
        self.fps_save = fps

    def set_crop(self,crop_width,height):
        self.crop_width = crop_width
        self.crop_height = crop_height

    def set_display_resolution_scaling(self, display_resolution_scaling):
        self.display_resolution_scaling = display_resolution_scaling/100
        print(self.display_resolution_scaling)

    def on_new_frame(self, camera):

        if camera.is_live:

            camera.image_locked = True
            self.handler_busy = True
            self.signal_new_frame_received.emit() # self.liveController.turn_off_illumination()

            # measure real fps
            timestamp_now = round(time.time())
            if timestamp_now == self.timestamp_last:
                self.counter = self.counter+1
            else:
                self.timestamp_last = timestamp_now
                self.fps_real = self.counter
                self.counter = 0
                print('real camera fps is ' + str(self.fps_real))

            # moved down (so that it does not modify the camera.current_frame, which causes minor problems for simulation) - 1/30/2022
            # # rotate and flip - eventually these should be done in the camera
            # camera.current_frame = utils.rotate_and_flip_image(camera.current_frame,rotate_image_angle=camera.rotate_image_angle,flip_image=camera.flip_image)

            # crop image
            image_cropped = utils.crop_image(camera.current_frame,self.crop_width,self.crop_height)
            image_cropped = np.squeeze(image_cropped)
            
            # # rotate and flip - moved up (1/10/2022)
            # image_cropped = utils.rotate_and_flip_image(image_cropped,rotate_image_angle=ROTATE_IMAGE_ANGLE,flip_image=FLIP_IMAGE)
            # added on 1/30/2022
            # @@@ to move to camera 
            image_cropped = utils.rotate_and_flip_image(image_cropped,rotate_image_angle=camera.rotate_image_angle,flip_image=camera.flip_image)

            # send image to display
            time_now = time.time()
            if time_now-self.timestamp_last_display >= 1/self.fps_display:
                # self.image_to_display.emit(cv2.resize(image_cropped,(round(self.crop_width*self.display_resolution_scaling), round(self.crop_height*self.display_resolution_scaling)),cv2.INTER_LINEAR))
                self.image_to_display.emit(utils.crop_image(image_cropped,round(self.crop_width*self.display_resolution_scaling), round(self.crop_height*self.display_resolution_scaling)))
                self.timestamp_last_display = time_now

            # send image to write
            if self.save_image_flag and time_now-self.timestamp_last_save >= 1/self.fps_save:
                if camera.is_color:
                    image_cropped = cv2.cvtColor(image_cropped,cv2.COLOR_RGB2BGR)
                self.packet_image_to_write.emit(image_cropped,camera.frame_ID,camera.timestamp)
                self.timestamp_last_save = time_now

            # send image to track
            if self.track_flag and time_now-self.timestamp_last_track >= 1/self.fps_track:
                # track is a blocking operation - it needs to be
                # @@@ will cropping before emitting the signal lead to speedup?
                self.packet_image_for_tracking.emit(image_cropped,camera.frame_ID,camera.timestamp)
                self.timestamp_last_track = time_now

            self.handler_busy = False
            camera.image_locked = False

    '''
    def on_new_frame_from_simulation(self,image,frame_ID,timestamp):
        # check whether image is a local copy or pointer, if a pointer, needs to prevent the image being modified while this function is being executed
        
        self.handler_busy = True

        # crop image
        image_cropped = utils.crop_image(image,self.crop_width,self.crop_height)

        # send image to display
        time_now = time.time()
        if time_now-self.timestamp_last_display >= 1/self.fps_display:
            self.image_to_display.emit(cv2.resize(image_cropped,(round(self.crop_width*self.display_resolution_scaling), round(self.crop_height*self.display_resolution_scaling)),cv2.INTER_LINEAR))
            self.timestamp_last_display = time_now

        # send image to write
        if self.save_image_flag and time_now-self.timestamp_last_save >= 1/self.fps_save:
            self.packet_image_to_write.emit(image_cropped,frame_ID,timestamp)
            self.timestamp_last_save = time_now

        # send image to track
        if time_now-self.timestamp_last_display >= 1/self.fps_track:
            # track emit
            self.timestamp_last_track = time_now

        self.handler_busy = False
    '''

class ImageSaver(QObject):

    stop_recording = Signal()

    def __init__(self,image_format=Acquisition.IMAGE_FORMAT):
        QObject.__init__(self)
        self.base_path = './'
        self.experiment_ID = ''
        self.image_format = image_format
        self.max_num_image_per_folder = 1000
        self.queue = Queue(10) # max 10 items in the queue
        self.image_lock = Lock()
        self.stop_signal_received = False
        self.thread = Thread(target=self.process_queue)
        self.thread.start()
        self.counter = 0
        self.recording_start_time = 0
        self.recording_time_limit = -1

    def process_queue(self):
        while True:
            # stop the thread if stop signal is received
            if self.stop_signal_received:
                return
            # process the queue
            try:
                [image,frame_ID,timestamp] = self.queue.get(timeout=0.1)
                self.image_lock.acquire(True)
                folder_ID = int(self.counter/self.max_num_image_per_folder)
                file_ID = int(self.counter%self.max_num_image_per_folder)
                # create a new folder
                if file_ID == 0:
                    os.mkdir(os.path.join(self.base_path,self.experiment_ID,str(folder_ID)))

                if image.dtype == np.uint16:
                    # need to use tiff when saving 16 bit images
                    saving_path = os.path.join(self.base_path,self.experiment_ID,str(folder_ID),str(file_ID) + '_' + str(frame_ID) + '.tiff')
                    iio.imwrite(saving_path,image)
                else:
                    saving_path = os.path.join(self.base_path,self.experiment_ID,str(folder_ID),str(file_ID) + '_' + str(frame_ID) + '.' + self.image_format)
                    cv2.imwrite(saving_path,image)

                self.counter = self.counter + 1
                self.queue.task_done()
                self.image_lock.release()
            except:
                pass
                            
    def enqueue(self,image,frame_ID,timestamp):
        try:
            self.queue.put_nowait([image,frame_ID,timestamp])
            if ( self.recording_time_limit>0 ) and ( time.time()-self.recording_start_time >= self.recording_time_limit ):
                self.stop_recording.emit()
            # when using self.queue.put(str_), program can be slowed down despite multithreading because of the block and the GIL
        except:
            print('imageSaver queue is full, image discarded')

    def set_base_path(self,path):
        self.base_path = path

    def set_recording_time_limit(self,time_limit):
        self.recording_time_limit = time_limit

    def start_new_experiment(self,experiment_ID,add_timestamp=True):
        if add_timestamp:
            # generate unique experiment ID
            self.experiment_ID = experiment_ID + '_' + datetime.now().strftime('%Y-%m-%d_%H-%M-%-S.%f')
        else:
            self.experiment_ID = experiment_ID
        self.recording_start_time = time.time()
        # create a new folder
        try:
            os.mkdir(os.path.join(self.base_path,self.experiment_ID))
            # to do: save configuration
        except:
            pass
        # reset the counter
        self.counter = 0

    def close(self):
        self.queue.join()
        self.stop_signal_received = True
        self.thread.join()


class ImageSaver_Tracking(QObject):
    def __init__(self,base_path,image_format='bmp'):
        QObject.__init__(self)
        self.base_path = base_path
        self.image_format = image_format
        self.max_num_image_per_folder = 1000
        self.queue = Queue(100) # max 100 items in the queue
        self.image_lock = Lock()
        self.stop_signal_received = False
        self.thread = Thread(target=self.process_queue)
        self.thread.start()

    def process_queue(self):
        while True:
            # stop the thread if stop signal is received
            if self.stop_signal_received:
                return
            # process the queue
            try:
                [image,frame_counter,postfix] = self.queue.get(timeout=0.1)
                self.image_lock.acquire(True)
                folder_ID = int(frame_counter/self.max_num_image_per_folder)
                file_ID = int(frame_counter%self.max_num_image_per_folder)
                # create a new folder
                if file_ID == 0:
                    os.mkdir(os.path.join(self.base_path,str(folder_ID)))
                if image.dtype == np.uint16:
                    saving_path = os.path.join(self.base_path,str(folder_ID),str(file_ID) + '_' + str(frame_counter) + '_' + postfix + '.tiff')
                    iio.imwrite(saving_path,image)
                else:
                    saving_path = os.path.join(self.base_path,str(folder_ID),str(file_ID) + '_' + str(frame_counter) + '_' + postfix + '.' + self.image_format)
                    cv2.imwrite(saving_path,image)
                self.queue.task_done()
                self.image_lock.release()
            except:
                pass
                            
    def enqueue(self,image,frame_counter,postfix):
        try:
            self.queue.put_nowait([image,frame_counter,postfix])
        except:
            print('imageSaver queue is full, image discarded')

    def close(self):
        self.queue.join()
        self.stop_signal_received = True
        self.thread.join()


'''
class ImageSaver_MultiPointAcquisition(QObject):
'''

class ImageDisplay(QObject):

    image_to_display = Signal(np.ndarray)

    def __init__(self):
        QObject.__init__(self)
        self.queue = Queue(10) # max 10 items in the queue
        self.image_lock = Lock()
        self.stop_signal_received = False
        self.thread = Thread(target=self.process_queue)
        self.thread.start()        
        
    def process_queue(self):
        while True:
            # stop the thread if stop signal is received
            if self.stop_signal_received:
                return
            # process the queue
            try:
                [image,frame_ID,timestamp] = self.queue.get(timeout=0.1)
                self.image_lock.acquire(True)
                self.image_to_display.emit(image)
                self.image_lock.release()
                self.queue.task_done()
            except:
                pass

    # def enqueue(self,image,frame_ID,timestamp):
    def enqueue(self,image):
        try:
            self.queue.put_nowait([image,None,None])
            # when using self.queue.put(str_) instead of try + nowait, program can be slowed down despite multithreading because of the block and the GIL
            pass
        except:
            print('imageDisplay queue is full, image discarded')

    def emit_directly(self,image):
        self.image_to_display.emit(image)

    def close(self):
        self.queue.join()
        self.stop_signal_received = True
        self.thread.join()

class Configuration:
    def __init__(self,mode_id=None,name=None,camera_sn=None,exposure_time=None,analog_gain=None,illumination_source=None,illumination_intensity=None):
        self.id = mode_id
        self.name = name
        self.exposure_time = exposure_time
        self.analog_gain = analog_gain
        self.illumination_source = illumination_source
        self.illumination_intensity = illumination_intensity
        self.camera_sn = camera_sn

class LiveController(QObject):

    def __init__(self,camera,microcontroller,configurationManager,control_illumination=True,use_internal_timer_for_hardware_trigger=True,for_displacement_measurement=False):
        QObject.__init__(self)
        self.camera = camera
        self.microcontroller = microcontroller
        self.configurationManager = configurationManager
        self.currentConfiguration = None
        self.trigger_mode = TriggerMode.SOFTWARE # @@@ change to None
        self.is_live = False
        self.control_illumination = control_illumination
        self.illumination_on = False
        self.use_internal_timer_for_hardware_trigger = use_internal_timer_for_hardware_trigger # use QTimer vs timer in the MCU
        self.for_displacement_measurement = for_displacement_measurement

        self.fps_trigger = 1;
        self.timer_trigger_interval = (1/self.fps_trigger)*1000

        self.timer_trigger = QTimer()
        self.timer_trigger.setInterval(self.timer_trigger_interval)
        self.timer_trigger.timeout.connect(self.trigger_acquisition)

        self.trigger_ID = -1

        self.fps_real = 0
        self.counter = 0
        self.timestamp_last = 0

        self.display_resolution_scaling = DEFAULT_DISPLAY_CROP/100

    # illumination control
    def turn_on_illumination(self):
        self.microcontroller.turn_on_illumination()
        self.illumination_on = True

    def turn_off_illumination(self):
        self.microcontroller.turn_off_illumination()
        self.illumination_on = False

    def set_illumination(self,illumination_source,intensity):
        if illumination_source < 10: # LED matrix
            self.microcontroller.set_illumination_led_matrix(illumination_source,r=(intensity/100)*LED_MATRIX_R_FACTOR,g=(intensity/100)*LED_MATRIX_G_FACTOR,b=(intensity/100)*LED_MATRIX_B_FACTOR)
        else:
            self.microcontroller.set_illumination(illumination_source,intensity)

    def start_live(self):
        self.is_live = True
        self.camera.is_live = True
        self.camera.start_streaming()
        if self.trigger_mode == TriggerMode.SOFTWARE or ( self.trigger_mode == TriggerMode.HARDWARE and self.use_internal_timer_for_hardware_trigger ):
            self.camera.enable_callback() # in case it's disabled e.g. by the laser AF controller
            self._start_triggerred_acquisition()
        # if controlling the laser displacement measurement camera
        if self.for_displacement_measurement:
            self.microcontroller.set_pin_level(MCU_PINS.AF_LASER,1)

    def stop_live(self):
        if self.is_live:
            self.is_live = False
            self.camera.is_live = False
            if self.trigger_mode == TriggerMode.SOFTWARE:
                self._stop_triggerred_acquisition()
            # self.camera.stop_streaming() # 20210113 this line seems to cause problems when using af with multipoint
            if self.trigger_mode == TriggerMode.CONTINUOUS:
                self.camera.stop_streaming()
            if ( self.trigger_mode == TriggerMode.SOFTWARE ) or ( self.trigger_mode == TriggerMode.HARDWARE and self.use_internal_timer_for_hardware_trigger ):
                self._stop_triggerred_acquisition()
            if self.control_illumination:
                self.turn_off_illumination()
            # if controlling the laser displacement measurement camera
            if self.for_displacement_measurement:
                self.microcontroller.set_pin_level(MCU_PINS.AF_LASER,0)

    # software trigger related
    def trigger_acquisition(self):
        if self.trigger_mode == TriggerMode.SOFTWARE:
            if self.control_illumination and self.illumination_on == False:
                self.turn_on_illumination()
            self.trigger_ID = self.trigger_ID + 1
            self.camera.send_trigger()
            # measure real fps
            timestamp_now = round(time.time())
            if timestamp_now == self.timestamp_last:
                self.counter = self.counter+1
            else:
                self.timestamp_last = timestamp_now
                self.fps_real = self.counter
                self.counter = 0
                # print('real trigger fps is ' + str(self.fps_real))
        elif self.trigger_mode == TriggerMode.HARDWARE:
            self.trigger_ID = self.trigger_ID + 1
            self.microcontroller.send_hardware_trigger(control_illumination=True,illumination_on_time_us=self.camera.exposure_time*1000)

    def _start_triggerred_acquisition(self):
        self.timer_trigger.start()

    def _set_trigger_fps(self,fps_trigger):
        self.fps_trigger = fps_trigger
        self.timer_trigger_interval = (1/self.fps_trigger)*1000
        self.timer_trigger.setInterval(self.timer_trigger_interval)

    def _stop_triggerred_acquisition(self):
        self.timer_trigger.stop()

    # trigger mode and settings
    def set_trigger_mode(self,mode):
        if mode == TriggerMode.SOFTWARE:
            if self.is_live and ( self.trigger_mode == TriggerMode.HARDWARE and self.use_internal_timer_for_hardware_trigger ):
                self._stop_triggerred_acquisition()
            self.camera.set_software_triggered_acquisition()
            if self.is_live:
                self._start_triggerred_acquisition()
        if mode == TriggerMode.HARDWARE:
            if self.trigger_mode == TriggerMode.SOFTWARE and self.is_live:
                self._stop_triggerred_acquisition()
            # self.camera.reset_camera_acquisition_counter()
            self.camera.set_hardware_triggered_acquisition()
            self.microcontroller.set_strobe_delay_us(self.camera.strobe_delay_us)
            if self.is_live and self.use_internal_timer_for_hardware_trigger:
                self._start_triggerred_acquisition()
        if mode == TriggerMode.CONTINUOUS: 
            if ( self.trigger_mode == TriggerMode.SOFTWARE ) or ( self.trigger_mode == TriggerMode.HARDWARE and self.use_internal_timer_for_hardware_trigger ):
                self._stop_triggerred_acquisition()
            self.camera.set_continuous_acquisition()
        self.trigger_mode = mode

    def set_trigger_fps(self,fps):
        if ( self.trigger_mode == TriggerMode.SOFTWARE ) or ( self.trigger_mode == TriggerMode.HARDWARE and self.use_internal_timer_for_hardware_trigger ):
            self._set_trigger_fps(fps)
    
    # set microscope mode
    # @@@ to do: change softwareTriggerGenerator to TriggerGeneratror
    def set_microscope_mode(self,configuration):

        self.currentConfiguration = configuration
        print("setting microscope mode to " + self.currentConfiguration.name)
        
        # temporarily stop live while changing mode
        if self.is_live is True:
            self.timer_trigger.stop()
            if self.control_illumination:
                self.turn_off_illumination()

        # set camera exposure time and analog gain
        self.camera.set_exposure_time(self.currentConfiguration.exposure_time)
        self.camera.set_analog_gain(self.currentConfiguration.analog_gain)

        # set illumination
        if self.control_illumination:
            self.set_illumination(self.currentConfiguration.illumination_source,self.currentConfiguration.illumination_intensity)

        # restart live 
        if self.is_live is True:
            if self.control_illumination:
                self.turn_on_illumination()
            self.timer_trigger.start()

    def get_trigger_mode(self):
        return self.trigger_mode

    # slot
    def on_new_frame(self):
        if self.fps_trigger <= 5:
            if self.control_illumination and self.illumination_on == True:
                self.turn_off_illumination()

    def set_display_resolution_scaling(self, display_resolution_scaling):
        self.display_resolution_scaling = display_resolution_scaling/100

class NavigationController(QObject):

    xPos = Signal(float)
    yPos = Signal(float)
    zPos = Signal(float)
    thetaPos = Signal(float)
    xyPos = Signal(float,float)
    signal_joystick_button_pressed = Signal()

    def __init__(self,microcontroller):
        QObject.__init__(self)
        self.microcontroller = microcontroller
        self.x_pos_mm = 0
        self.y_pos_mm = 0
        self.z_pos_mm = 0
        self.z_pos = 0
        self.theta_pos_rad = 0
        self.x_microstepping = MICROSTEPPING_DEFAULT_X
        self.y_microstepping = MICROSTEPPING_DEFAULT_Y
        self.z_microstepping = MICROSTEPPING_DEFAULT_Z
        self.theta_microstepping = MICROSTEPPING_DEFAULT_THETA
        self.enable_joystick_button_action = True

        # to be moved to gui for transparency
        self.microcontroller.set_callback(self.update_pos)

        # self.timer_read_pos = QTimer()
        # self.timer_read_pos.setInterval(PosUpdate.INTERVAL_MS)
        # self.timer_read_pos.timeout.connect(self.update_pos)
        # self.timer_read_pos.start()

    def move_x(self,delta):
        self.microcontroller.move_x_usteps(int(delta/(SCREW_PITCH_X_MM/(self.x_microstepping*FULLSTEPS_PER_REV_X))))

    def move_y(self,delta):
        self.microcontroller.move_y_usteps(int(delta/(SCREW_PITCH_Y_MM/(self.y_microstepping*FULLSTEPS_PER_REV_Y))))

    def move_z(self,delta):
        self.microcontroller.move_z_usteps(int(delta/(SCREW_PITCH_Z_MM/(self.z_microstepping*FULLSTEPS_PER_REV_Z))))

    def move_x_to(self,delta):
        self.microcontroller.move_x_to_usteps(STAGE_MOVEMENT_SIGN_X*int(delta/(SCREW_PITCH_X_MM/(self.x_microstepping*FULLSTEPS_PER_REV_X))))

    def move_y_to(self,delta):
        self.microcontroller.move_y_to_usteps(STAGE_MOVEMENT_SIGN_Y*int(delta/(SCREW_PITCH_Y_MM/(self.y_microstepping*FULLSTEPS_PER_REV_Y))))

    def move_z_to(self,delta):
        self.microcontroller.move_z_to_usteps(STAGE_MOVEMENT_SIGN_Z*int(delta/(SCREW_PITCH_Z_MM/(self.z_microstepping*FULLSTEPS_PER_REV_Z))))

    def move_x_usteps(self,usteps):
        self.microcontroller.move_x_usteps(usteps)

    def move_y_usteps(self,usteps):
        self.microcontroller.move_y_usteps(usteps)

    def move_z_usteps(self,usteps):
        self.microcontroller.move_z_usteps(usteps)

    def update_pos(self,microcontroller):
        # get position from the microcontroller
        x_pos, y_pos, z_pos, theta_pos = microcontroller.get_pos()
        self.z_pos = z_pos
        # calculate position in mm or rad
        if USE_ENCODER_X:
            self.x_pos_mm = x_pos*ENCODER_POS_SIGN_X*ENCODER_STEP_SIZE_X_MM
        else:
            self.x_pos_mm = x_pos*STAGE_POS_SIGN_X*(SCREW_PITCH_X_MM/(self.x_microstepping*FULLSTEPS_PER_REV_X))
        if USE_ENCODER_Y:
            self.y_pos_mm = y_pos*ENCODER_POS_SIGN_Y*ENCODER_STEP_SIZE_Y_MM
        else:
            self.y_pos_mm = y_pos*STAGE_POS_SIGN_Y*(SCREW_PITCH_Y_MM/(self.y_microstepping*FULLSTEPS_PER_REV_Y))
        if USE_ENCODER_Z:
            self.z_pos_mm = z_pos*ENCODER_POS_SIGN_Z*ENCODER_STEP_SIZE_Z_MM
        else:
            self.z_pos_mm = z_pos*STAGE_POS_SIGN_Z*(SCREW_PITCH_Z_MM/(self.z_microstepping*FULLSTEPS_PER_REV_Z))
        if USE_ENCODER_THETA:
            self.theta_pos_rad = theta_pos*ENCODER_POS_SIGN_THETA*ENCODER_STEP_SIZE_THETA
        else:
            self.theta_pos_rad = theta_pos*STAGE_POS_SIGN_THETA*(2*math.pi/(self.theta_microstepping*FULLSTEPS_PER_REV_THETA))
        # emit the updated position
        self.xPos.emit(self.x_pos_mm)
        self.yPos.emit(self.y_pos_mm)
        self.zPos.emit(self.z_pos_mm*1000)
        self.thetaPos.emit(self.theta_pos_rad*360/(2*math.pi))
        self.xyPos.emit(self.x_pos_mm,self.y_pos_mm)

        if microcontroller.signal_joystick_button_pressed_event:
            if self.enable_joystick_button_action:
                self.signal_joystick_button_pressed.emit()
            print('joystick button pressed')
            microcontroller.signal_joystick_button_pressed_event = False

    def home_x(self):
        self.microcontroller.home_x()

    def home_y(self):
        self.microcontroller.home_y()

    def home_z(self):
        self.microcontroller.home_z()

    def home_theta(self):
        self.microcontroller.home_theta()

    def home_xy(self):
        self.microcontroller.home_xy()

    def zero_x(self):
        self.microcontroller.zero_x()

    def zero_y(self):
        self.microcontroller.zero_y()

    def zero_z(self):
        self.microcontroller.zero_z()

    def zero_theta(self):
        self.microcontroller.zero_tehta()

    def home(self):
        pass

    def set_x_limit_pos_mm(self,value_mm):
        if STAGE_MOVEMENT_SIGN_X > 0:
            self.microcontroller.set_lim(LIMIT_CODE.X_POSITIVE,int(value_mm/(SCREW_PITCH_X_MM/(self.x_microstepping*FULLSTEPS_PER_REV_X))))
        else:
            self.microcontroller.set_lim(LIMIT_CODE.X_NEGATIVE,STAGE_MOVEMENT_SIGN_X*int(value_mm/(SCREW_PITCH_X_MM/(self.x_microstepping*FULLSTEPS_PER_REV_X))))

    def set_x_limit_neg_mm(self,value_mm):
        if STAGE_MOVEMENT_SIGN_X > 0:
            self.microcontroller.set_lim(LIMIT_CODE.X_NEGATIVE,int(value_mm/(SCREW_PITCH_X_MM/(self.x_microstepping*FULLSTEPS_PER_REV_X))))
        else:
            self.microcontroller.set_lim(LIMIT_CODE.X_POSITIVE,STAGE_MOVEMENT_SIGN_X*int(value_mm/(SCREW_PITCH_X_MM/(self.x_microstepping*FULLSTEPS_PER_REV_X))))

    def set_y_limit_pos_mm(self,value_mm):
        if STAGE_MOVEMENT_SIGN_Y > 0:
            self.microcontroller.set_lim(LIMIT_CODE.Y_POSITIVE,int(value_mm/(SCREW_PITCH_Y_MM/(self.y_microstepping*FULLSTEPS_PER_REV_Y))))
        else:
            self.microcontroller.set_lim(LIMIT_CODE.Y_NEGATIVE,STAGE_MOVEMENT_SIGN_Y*int(value_mm/(SCREW_PITCH_Y_MM/(self.y_microstepping*FULLSTEPS_PER_REV_Y))))

    def set_y_limit_neg_mm(self,value_mm):
        if STAGE_MOVEMENT_SIGN_Y > 0:
            self.microcontroller.set_lim(LIMIT_CODE.Y_NEGATIVE,int(value_mm/(SCREW_PITCH_Y_MM/(self.y_microstepping*FULLSTEPS_PER_REV_Y))))
        else:
            self.microcontroller.set_lim(LIMIT_CODE.Y_POSITIVE,STAGE_MOVEMENT_SIGN_Y*int(value_mm/(SCREW_PITCH_Y_MM/(self.y_microstepping*FULLSTEPS_PER_REV_Y))))

    def set_z_limit_pos_mm(self,value_mm):
        if STAGE_MOVEMENT_SIGN_Z > 0:
            self.microcontroller.set_lim(LIMIT_CODE.Z_POSITIVE,int(value_mm/(SCREW_PITCH_Z_MM/(self.z_microstepping*FULLSTEPS_PER_REV_Z))))
        else:
            self.microcontroller.set_lim(LIMIT_CODE.Z_NEGATIVE,STAGE_MOVEMENT_SIGN_Z*int(value_mm/(SCREW_PITCH_Z_MM/(self.z_microstepping*FULLSTEPS_PER_REV_Z))))

    def set_z_limit_neg_mm(self,value_mm):
        if STAGE_MOVEMENT_SIGN_Z > 0:
            self.microcontroller.set_lim(LIMIT_CODE.Z_NEGATIVE,int(value_mm/(SCREW_PITCH_Z_MM/(self.z_microstepping*FULLSTEPS_PER_REV_Z))))
        else:
            self.microcontroller.set_lim(LIMIT_CODE.Z_POSITIVE,STAGE_MOVEMENT_SIGN_Z*int(value_mm/(SCREW_PITCH_Z_MM/(self.z_microstepping*FULLSTEPS_PER_REV_Z))))
    
    def move_to(self,x_mm,y_mm):
        self.move_x_to(x_mm)
        self.move_y_to(y_mm)

class SlidePositionControlWorker(QObject):
    
    finished = Signal()
    signal_stop_live = Signal()
    signal_resume_live = Signal()

    def __init__(self,slidePositionController,home_x_and_y_separately=False):
        QObject.__init__(self)
        self.slidePositionController = slidePositionController
        self.navigationController = slidePositionController.navigationController
        self.microcontroller = self.navigationController.microcontroller
        self.liveController = self.slidePositionController.liveController
        self.home_x_and_y_separately = home_x_and_y_separately

    def wait_till_operation_is_completed(self,timestamp_start, SLIDE_POTISION_SWITCHING_TIMEOUT_LIMIT_S):
        while self.microcontroller.is_busy():
            time.sleep(SLEEP_TIME_S)
            if time.time() - timestamp_start > SLIDE_POTISION_SWITCHING_TIMEOUT_LIMIT_S:
                print('Error - slide position switching timeout, the program will exit')
                self.navigationController.move_x(0)
                self.navigationController.move_y(0)
                exit()

    def move_to_slide_loading_position(self):
        was_live = self.liveController.is_live
        if was_live:
            self.signal_stop_live.emit()
        if self.slidePositionController.homing_done == False or SLIDE_POTISION_SWITCHING_HOME_EVERYTIME:
            if self.home_x_and_y_separately:
                timestamp_start = time.time()
                self.navigationController.home_x()
                self.wait_till_operation_is_completed(timestamp_start, SLIDE_POTISION_SWITCHING_TIMEOUT_LIMIT_S)
                self.navigationController.zero_x()
                self.navigationController.move_x(SLIDE_POSITION.LOADING_X_MM)
                self.wait_till_operation_is_completed(timestamp_start, SLIDE_POTISION_SWITCHING_TIMEOUT_LIMIT_S)
                self.navigationController.home_y()
                self.wait_till_operation_is_completed(timestamp_start, SLIDE_POTISION_SWITCHING_TIMEOUT_LIMIT_S)
                self.navigationController.zero_y()
                self.navigationController.move_y(SLIDE_POSITION.LOADING_Y_MM)
                self.wait_till_operation_is_completed(timestamp_start, SLIDE_POTISION_SWITCHING_TIMEOUT_LIMIT_S)
            else:
                timestamp_start = time.time()
                self.navigationController.home_xy()
                self.wait_till_operation_is_completed(timestamp_start, SLIDE_POTISION_SWITCHING_TIMEOUT_LIMIT_S)
                self.navigationController.zero_x()
                self.navigationController.zero_y()
                self.navigationController.move_x(SLIDE_POSITION.LOADING_X_MM)
                self.wait_till_operation_is_completed(timestamp_start, SLIDE_POTISION_SWITCHING_TIMEOUT_LIMIT_S)
                self.navigationController.move_y(SLIDE_POSITION.LOADING_Y_MM)
                self.wait_till_operation_is_completed(timestamp_start, SLIDE_POTISION_SWITCHING_TIMEOUT_LIMIT_S)
            self.slidePositionController.homing_done = True
        else:
            timestamp_start = time.time()
            self.navigationController.move_y(SLIDE_POSITION.LOADING_Y_MM-self.navigationController.y_pos_mm)
            self.wait_till_operation_is_completed(timestamp_start, SLIDE_POTISION_SWITCHING_TIMEOUT_LIMIT_S)
            self.navigationController.move_x(SLIDE_POSITION.LOADING_X_MM-self.navigationController.x_pos_mm)
            self.wait_till_operation_is_completed(timestamp_start, SLIDE_POTISION_SWITCHING_TIMEOUT_LIMIT_S)
        if was_live:
            self.signal_resume_live.emit()
        self.slidePositionController.slide_loading_position_reached = True
        self.finished.emit()

    def move_to_slide_scanning_position(self):
        was_live = self.liveController.is_live
        if was_live:
            self.signal_stop_live.emit()
        if self.slidePositionController.homing_done == False or SLIDE_POTISION_SWITCHING_HOME_EVERYTIME:
            if self.home_x_and_y_separately:
                timestamp_start = time.time()
                self.navigationController.home_y()
                self.wait_till_operation_is_completed(timestamp_start, SLIDE_POTISION_SWITCHING_TIMEOUT_LIMIT_S)
                self.navigationController.zero_y()
                self.navigationController.move_y(SLIDE_POSITION.SCANNING_Y_MM)
                self.wait_till_operation_is_completed(timestamp_start, SLIDE_POTISION_SWITCHING_TIMEOUT_LIMIT_S)
                self.navigationController.home_x()
                self.wait_till_operation_is_completed(timestamp_start, SLIDE_POTISION_SWITCHING_TIMEOUT_LIMIT_S)
                self.navigationController.zero_x()
                self.navigationController.move_x(SLIDE_POSITION.SCANNING_X_MM)
                self.wait_till_operation_is_completed(timestamp_start, SLIDE_POTISION_SWITCHING_TIMEOUT_LIMIT_S)
            else:
                timestamp_start = time.time()
                self.navigationController.home_xy()
                self.wait_till_operation_is_completed(timestamp_start, SLIDE_POTISION_SWITCHING_TIMEOUT_LIMIT_S)
                self.navigationController.zero_x()
                self.navigationController.zero_y()
                self.navigationController.move_y(SLIDE_POSITION.SCANNING_Y_MM)
                self.wait_till_operation_is_completed(timestamp_start, SLIDE_POTISION_SWITCHING_TIMEOUT_LIMIT_S)
                self.navigationController.move_x(SLIDE_POSITION.SCANNING_X_MM)
                self.wait_till_operation_is_completed(timestamp_start, SLIDE_POTISION_SWITCHING_TIMEOUT_LIMIT_S)
            self.slidePositionController.homing_done = True
        else:
            timestamp_start = time.time()
            self.navigationController.move_y(SLIDE_POSITION.SCANNING_Y_MM-self.navigationController.y_pos_mm)
            self.wait_till_operation_is_completed(timestamp_start, SLIDE_POTISION_SWITCHING_TIMEOUT_LIMIT_S)
            self.navigationController.move_x(SLIDE_POSITION.SCANNING_X_MM-self.navigationController.x_pos_mm)
            self.wait_till_operation_is_completed(timestamp_start, SLIDE_POTISION_SWITCHING_TIMEOUT_LIMIT_S)
        if was_live:
            self.signal_resume_live.emit()
        self.slidePositionController.slide_scanning_position_reached = True
        self.finished.emit()

class SlidePositionController(QObject):

    signal_slide_loading_position_reached = Signal()
    signal_slide_scanning_position_reached = Signal()
    signal_clear_slide = Signal()

    def __init__(self,navigationController,liveController):
        QObject.__init__(self)
        self.navigationController = navigationController
        self.liveController = liveController
        self.slide_loading_position_reached = False
        self.slide_scanning_position_reached = False
        self.homing_done = False

    def move_to_slide_loading_position(self):
        # create a QThread object
        self.thread = QThread()
        # create a worker object
        self.slidePositionControlWorker = SlidePositionControlWorker(self)
        # move the worker to the thread
        self.slidePositionControlWorker.moveToThread(self.thread)
        # connect signals and slots
        self.thread.started.connect(self.slidePositionControlWorker.move_to_slide_loading_position)
        self.slidePositionControlWorker.signal_stop_live.connect(self.slot_stop_live,type=Qt.BlockingQueuedConnection)
        self.slidePositionControlWorker.signal_resume_live.connect(self.slot_resume_live,type=Qt.BlockingQueuedConnection)
        self.slidePositionControlWorker.finished.connect(self.signal_slide_loading_position_reached.emit)
        self.slidePositionControlWorker.finished.connect(self.slidePositionControlWorker.deleteLater)
        self.slidePositionControlWorker.finished.connect(self.thread.quit)
        self.thread.finished.connect(self.thread.quit)
        # start the thread
        self.thread.start()

    def move_to_slide_scanning_position(self):
        # create a QThread object
        self.thread = QThread()
        # create a worker object
        self.slidePositionControlWorker = SlidePositionControlWorker(self)
        # move the worker to the thread
        self.slidePositionControlWorker.moveToThread(self.thread)
        # connect signals and slots
        self.thread.started.connect(self.slidePositionControlWorker.move_to_slide_scanning_position)
        self.slidePositionControlWorker.signal_stop_live.connect(self.slot_stop_live,type=Qt.BlockingQueuedConnection)
        self.slidePositionControlWorker.signal_resume_live.connect(self.slot_resume_live,type=Qt.BlockingQueuedConnection)
        self.slidePositionControlWorker.finished.connect(self.signal_slide_scanning_position_reached.emit)
        self.slidePositionControlWorker.finished.connect(self.slidePositionControlWorker.deleteLater)
        self.slidePositionControlWorker.finished.connect(self.thread.quit)
        self.thread.finished.connect(self.thread.quit)
        # start the thread
        self.thread.start()
        self.signal_clear_slide.emit()

    def slot_stop_live(self):
        self.liveController.stop_live()

    def slot_resume_live(self):
        self.liveController.start_live()

class AutofocusWorker(QObject):

    finished = Signal()
    image_to_display = Signal(np.ndarray)
    # signal_current_configuration = Signal(Configuration)

    def __init__(self,autofocusController):
        QObject.__init__(self)
        self.autofocusController = autofocusController

        self.camera = self.autofocusController.camera
        self.microcontroller = self.autofocusController.navigationController.microcontroller
        self.navigationController = self.autofocusController.navigationController
        self.liveController = self.autofocusController.liveController

        self.N = self.autofocusController.N
        self.deltaZ = self.autofocusController.deltaZ
        self.deltaZ_usteps = self.autofocusController.deltaZ_usteps
        
        self.crop_width = self.autofocusController.crop_width
        self.crop_height = self.autofocusController.crop_height

    def run(self):
        self.run_autofocus()
        self.finished.emit()

    def wait_till_operation_is_completed(self):
        while self.microcontroller.is_busy():
            time.sleep(SLEEP_TIME_S)

    def run_autofocus(self):
        # @@@ to add: increase gain, decrease exposure time
        # @@@ can move the execution into a thread - done 08/21/2021
        focus_measure_vs_z = [0]*self.N
        focus_measure_max = 0

        z_af_offset_usteps = self.deltaZ_usteps*round(self.N/2)
        # self.navigationController.move_z_usteps(-z_af_offset_usteps) # combine with the back and forth maneuver below
        # self.wait_till_operation_is_completed()

        # maneuver for achiving uniform step size and repeatability when using open-loop control
        # can be moved to the firmware
        _usteps_to_clear_backlash = max(160,20*self.navigationController.z_microstepping)
        self.navigationController.move_z_usteps(-_usteps_to_clear_backlash-z_af_offset_usteps)
        self.wait_till_operation_is_completed()
        self.navigationController.move_z_usteps(_usteps_to_clear_backlash)
        self.wait_till_operation_is_completed()

        steps_moved = 0
        for i in range(self.N):
            self.navigationController.move_z_usteps(self.deltaZ_usteps)
            self.wait_till_operation_is_completed()
            steps_moved = steps_moved + 1
            # trigger acquisition (including turning on the illumination)
            if self.liveController.trigger_mode == TriggerMode.SOFTWARE:
                self.liveController.turn_on_illumination()
                self.wait_till_operation_is_completed()
                self.camera.send_trigger()
            elif self.liveController.trigger_mode == TriggerMode.HARDWARE:
                self.microcontroller.send_hardware_trigger(control_illumination=True,illumination_on_time_us=self.camera.exposure_time*1000)
            # read camera frame
            image = self.camera.read_frame()
            if image is None:
                continue
            # tunr of the illumination if using software trigger
            if self.liveController.trigger_mode == TriggerMode.SOFTWARE:
                self.liveController.turn_off_illumination()
            image = utils.crop_image(image,self.crop_width,self.crop_height)
            self.image_to_display.emit(image)
            QApplication.processEvents()
            timestamp_0 = time.time()
            focus_measure = utils.calculate_focus_measure(image,FOCUS_MEASURE_OPERATOR)
            timestamp_1 = time.time()
            print('             calculating focus measure took ' + str(timestamp_1-timestamp_0) + ' second')
            focus_measure_vs_z[i] = focus_measure
            print(i,focus_measure)
            focus_measure_max = max(focus_measure, focus_measure_max)
            if focus_measure < focus_measure_max*AF.STOP_THRESHOLD:
                break

        # move to the starting location
        # self.navigationController.move_z_usteps(-steps_moved*self.deltaZ_usteps) # combine with the back and forth maneuver below
        # self.wait_till_operation_is_completed()

        # maneuver for achiving uniform step size and repeatability when using open-loop control
        self.navigationController.move_z_usteps(-_usteps_to_clear_backlash-steps_moved*self.deltaZ_usteps)
        # determine the in-focus position
        idx_in_focus = focus_measure_vs_z.index(max(focus_measure_vs_z))
        self.wait_till_operation_is_completed()
        self.navigationController.move_z_usteps(_usteps_to_clear_backlash+(idx_in_focus+1)*self.deltaZ_usteps)
        self.wait_till_operation_is_completed()

        # move to the calculated in-focus position
        # self.navigationController.move_z_usteps(idx_in_focus*self.deltaZ_usteps)
        # self.wait_till_operation_is_completed() # combine with the movement above
        if idx_in_focus == 0:
            print('moved to the bottom end of the AF range')
        if idx_in_focus == self.N-1:
            print('moved to the top end of the AF range')

class AutoFocusController(QObject):

    z_pos = Signal(float)
    autofocusFinished = Signal()
    image_to_display = Signal(np.ndarray)

    def __init__(self,camera,navigationController,liveController):
        QObject.__init__(self)
        self.camera = camera
        self.navigationController = navigationController
        self.liveController = liveController
        self.N = None
        self.deltaZ = None
        self.deltaZ_usteps = None
        self.crop_width = AF.CROP_WIDTH
        self.crop_height = AF.CROP_HEIGHT
        self.autofocus_in_progress = False

    def set_N(self,N):
        self.N = N

    def set_deltaZ(self,deltaZ_um):
        mm_per_ustep_Z = SCREW_PITCH_Z_MM/(self.navigationController.z_microstepping*FULLSTEPS_PER_REV_Z)
        self.deltaZ = deltaZ_um/1000
        self.deltaZ_usteps = round((deltaZ_um/1000)/mm_per_ustep_Z)

    def set_crop(self,crop_width,height):
        self.crop_width = crop_width
        self.crop_height = crop_height

    def autofocus(self):
        # stop live
        if self.liveController.is_live:
            self.was_live_before_autofocus = True
            self.liveController.stop_live()
        else:
            self.was_live_before_autofocus = False

        # temporarily disable call back -> image does not go through streamHandler
        if self.camera.callback_is_enabled:
            self.callback_was_enabled_before_autofocus = True
            self.camera.disable_callback()
        else:
            self.callback_was_enabled_before_autofocus = False

        self.autofocus_in_progress = True

        # create a QThread object
        try:
            if self.thread.isRunning():
                print('*** autofocus thread is still running ***')
                self.thread.terminate()
                self.thread.wait()
                print('*** autofocus threaded manually stopped ***')
        except:
            pass
        self.thread = QThread()
        # create a worker object
        self.autofocusWorker = AutofocusWorker(self)
        # move the worker to the thread
        self.autofocusWorker.moveToThread(self.thread)
        # connect signals and slots
        self.thread.started.connect(self.autofocusWorker.run)
        self.autofocusWorker.finished.connect(self._on_autofocus_completed)
        self.autofocusWorker.finished.connect(self.autofocusWorker.deleteLater)
        self.autofocusWorker.finished.connect(self.thread.quit)
        self.autofocusWorker.image_to_display.connect(self.slot_image_to_display)
        # self.thread.finished.connect(self.thread.deleteLater)
        self.thread.finished.connect(self.thread.quit)
        # start the thread
        self.thread.start()
        
    def _on_autofocus_completed(self):
        # re-enable callback
        if self.callback_was_enabled_before_autofocus:
            self.camera.enable_callback()
        
        # re-enable live if it's previously on
        if self.was_live_before_autofocus:
            self.liveController.start_live()

        # emit the autofocus finished signal to enable the UI
        self.autofocusFinished.emit()
        QApplication.processEvents()
        print('autofocus finished')

        # update the state
        self.autofocus_in_progress = False

    def slot_image_to_display(self,image):
        self.image_to_display.emit(image)

    def wait_till_autofocus_has_completed(self):
        while self.autofocus_in_progress == True:
            time.sleep(0.005)
        print('autofocus wait has completed, exit wait')

class MultiPointWorker(QObject):

    finished = Signal()
    image_to_display = Signal(np.ndarray)
    spectrum_to_display = Signal(np.ndarray)
    image_to_display_multi = Signal(np.ndarray,int)
    signal_current_configuration = Signal(Configuration)
    signal_register_current_fov = Signal(float,float)

    def __init__(self,multiPointController):
        QObject.__init__(self)
        self.multiPointController = multiPointController

        self.camera = self.multiPointController.camera
        self.microcontroller = self.multiPointController.microcontroller
        self.usb_spectrometer = self.multiPointController.usb_spectrometer
        self.navigationController = self.multiPointController.navigationController
        self.liveController = self.multiPointController.liveController
        self.autofocusController = self.multiPointController.autofocusController
        self.configurationManager = self.multiPointController.configurationManager
        self.NX = self.multiPointController.NX
        self.NY = self.multiPointController.NY
        self.NZ = self.multiPointController.NZ
        self.Nt = self.multiPointController.Nt
        self.deltaX = self.multiPointController.deltaX
        self.deltaX_usteps = self.multiPointController.deltaX_usteps
        self.deltaY = self.multiPointController.deltaY
        self.deltaY_usteps = self.multiPointController.deltaY_usteps
        self.deltaZ = self.multiPointController.deltaZ
        self.deltaZ_usteps = self.multiPointController.deltaZ_usteps
        self.dt = self.multiPointController.deltat
        self.do_autofocus = self.multiPointController.do_autofocus
        self.do_reflection_af= self.multiPointController.do_reflection_af
        self.crop_width = self.multiPointController.crop_width
        self.crop_height = self.multiPointController.crop_height
        self.display_resolution_scaling = self.multiPointController.display_resolution_scaling
        self.counter = self.multiPointController.counter
        self.experiment_ID = self.multiPointController.experiment_ID
        self.base_path = self.multiPointController.base_path
        self.selected_configurations = self.multiPointController.selected_configurations

        self.timestamp_acquisition_started = self.multiPointController.timestamp_acquisition_started
        self.time_point = 0

        self.microscope = self.multiPointController.parent

    def run(self):

        if self.multiPointController.location_list is None:
            # use scanCoordinates for well plates or regular multipoint scan
            if self.multiPointController.scanCoordinates!=None:
                # use scan coordinates for the scan
                self.multiPointController.scanCoordinates.get_selected_wells()
                self.scan_coordinates_mm = self.multiPointController.scanCoordinates.coordinates_mm
                self.scan_coordinates_name = self.multiPointController.scanCoordinates.name
                self.use_scan_coordinates = True
            else:
                # use the current position for the scan
                self.scan_coordinates_mm = [(self.navigationController.x_pos_mm,self.navigationController.y_pos_mm)]
                self.scan_coordinates_name = ['']
                self.use_scan_coordinates = False
        else:
            # use location_list specified by the multipoint controlller
            self.scan_coordinates_mm = self.multiPointController.location_list
            self.scan_coordinates_name = None
            self.use_scan_coordinates = True

        while self.time_point < self.Nt:
            # check if abort acquisition has been requested
            if self.multiPointController.abort_acqusition_requested:
                break
            # run single time point
            self.run_single_time_point()
            self.time_point = self.time_point + 1
            # continous acquisition
            if self.dt == 0:
                pass
            # timed acquisition
            else:
                # check if the aquisition has taken longer than dt or integer multiples of dt, if so skip the next time point(s)
                while time.time() > self.timestamp_acquisition_started + self.time_point*self.dt:
                    print('skip time point ' + str(self.time_point+1))
                    self.time_point = self.time_point+1
                # check if it has reached Nt
                if self.time_point == self.Nt:
                    break # no waiting after taking the last time point
                # wait until it's time to do the next acquisition
                while time.time() < self.timestamp_acquisition_started + self.time_point*self.dt:
                    if self.multiPointController.abort_acqusition_requested:
                        break
                    time.sleep(0.05)
        self.finished.emit()

    def wait_till_operation_is_completed(self):
        while self.microcontroller.is_busy():
            time.sleep(SLEEP_TIME_S)

    def run_single_time_point(self):

        # disable joystick button action
        self.navigationController.enable_joystick_button_action = False

        self.reflection_af_initialized = False

        print('multipoint acquisition - time point ' + str(self.time_point+1))
        
        # for each time point, create a new folder
        current_path = os.path.join(self.base_path,self.experiment_ID,str(self.time_point))
        os.mkdir(current_path)

        # create a dataframe to save coordinates
        self.coordinates_pd = pd.DataFrame(columns = ['i', 'j', 'k', 'x (mm)', 'y (mm)', 'z (um)'])

        n_regions = len(self.scan_coordinates_mm)

        for coordinate_id in range(n_regions):

            coordiante_mm = self.scan_coordinates_mm[coordinate_id]
            print(coordiante_mm)

            if self.scan_coordinates_name is None:
                # flexible scan, use a sequencial ID
                coordiante_name = str(coordinate_id)
            else:
                coordiante_name = self.scan_coordinates_name[coordinate_id]
            
            if self.use_scan_coordinates:
                # calculate distance to last point
                if coordinate_id > 0:
                    next_coordiante_mm = self.scan_coordinates_mm[coordinate_id-1]
                    print(next_coordiante_mm)
                    distance_to_next_point = np.sqrt((coordiante_mm[0] - next_coordiante_mm[0])*(coordiante_mm[0] - next_coordiante_mm[0]) + (coordiante_mm[1]-next_coordiante_mm[1])*(coordiante_mm[1] - next_coordiante_mm[1]))
                    print('distance to next point: ' + str(distance_to_next_point))
                else:
                    distance_to_next_point = 14
                    print('distance to next point: ' + str(distance_to_next_point))
                                
                if (distance_to_next_point > 13):
                    # move z-position down
                    if coordiante_mm[2] >= self.navigationController.z_pos_mm:
                        self.navigationController.move_z_to(2)
                        self.wait_till_operation_is_completed()
                    else:
                        self.navigationController.move_z_to(2)
                        self.wait_till_operation_is_completed()
                        # remove backlash
                        _usteps_to_clear_backlash = max(160,20*self.navigationController.z_microstepping)
                        self.navigationController.move_z_usteps(-_usteps_to_clear_backlash) # to-do: combine this with the above
                        self.wait_till_operation_is_completed()
                        self.navigationController.move_z_usteps(_usteps_to_clear_backlash)
                        self.wait_till_operation_is_completed()
                
                # move to the specified coordinate
                self.navigationController.move_x_to(coordiante_mm[0]-self.deltaX*(self.NX-1)/2)
                self.navigationController.move_y_to(coordiante_mm[1]-self.deltaY*(self.NY-1)/2)
<<<<<<< HEAD
                self.wait_till_operation_is_completed()
=======
                # check if z is included in the coordinate
>>>>>>> d2d1f80a
                if len(coordiante_mm) == 3:
                    if coordiante_mm[2] >= self.navigationController.z_pos_mm:
                        self.navigationController.move_z_to(coordiante_mm[2])
                        self.wait_till_operation_is_completed()
                    else:
                        self.navigationController.move_z_to(coordiante_mm[2])
                        self.wait_till_operation_is_completed()
                        # remove backlash
                        _usteps_to_clear_backlash = max(160,20*self.navigationController.z_microstepping)
                        self.navigationController.move_z_usteps(-_usteps_to_clear_backlash) # to-do: combine this with the above
                        self.wait_till_operation_is_completed()
                        self.navigationController.move_z_usteps(_usteps_to_clear_backlash)
                        self.wait_till_operation_is_completed()
                else:
                    self.wait_till_operation_is_completed()
                time.sleep(SCAN_STABILIZATION_TIME_MS_Y/1000)
                if len(coordiante_mm) == 3:
                    time.sleep(SCAN_STABILIZATION_TIME_MS_Z/1000)
                # add '_' to the coordinate name
                coordiante_name = coordiante_name + '_'

            self.x_scan_direction = 1
            self.dx_usteps = 0 # accumulated x displacement
            self.dy_usteps = 0 # accumulated y displacement
            self.dz_usteps = 0 # accumulated z displacement
            z_pos = self.navigationController.z_pos # zpos at the beginning of the scan

            # z stacking config
            if Z_STACKING_CONFIG == 'FROM TOP':
                self.deltaZ_usteps = -abs(self.deltaZ_usteps)

            # along y
            for i in range(self.NY):

                self.FOV_counter = 0 # for AF, so that AF at the beginning of each new row

                # along x
                for j in range(self.NX):

                    if RUN_CUSTOM_MULTIPOINT and "multipoint_custom_script_entry" in globals():

                        print('run custom multipoint')
                        multipoint_custom_script_entry(self,self.time_point,current_path,coordinate_id,coordiante_name,i,j)

                    else:

                        # autofocus
                        if self.do_reflection_af == False:
                            # contrast-based AF; perform AF only if when not taking z stack or doing z stack from center
                            if ( (self.NZ == 1) or Z_STACKING_CONFIG == 'FROM CENTER' ) and (self.do_autofocus) and (self.FOV_counter%Acquisition.NUMBER_OF_FOVS_PER_AF==0):
                            # temporary: replace the above line with the line below to AF every FOV
                            # if (self.NZ == 1) and (self.do_autofocus):
                                configuration_name_AF = MULTIPOINT_AUTOFOCUS_CHANNEL
                                config_AF = next((config for config in self.configurationManager.configurations if config.name == configuration_name_AF))
                                self.signal_current_configuration.emit(config_AF)
                                self.autofocusController.autofocus()
                                self.autofocusController.wait_till_autofocus_has_completed()
                                # upate z location of scan_coordinates_mm after AF
                                if len(coordiante_mm) == 3:
                                    self.scan_coordinates_mm[coordinate_id,2] = self.navigationController.z_pos_mm
                                    # update the coordinate in the widget
                                    try:
                                        self.microscope.multiPointWidget2._update_z(coordinate_id,self.navigationController.z_pos_mm)
                                    except:
                                        pass
                        else:
                            # initialize laser autofocus
                            if self.reflection_af_initialized==False:
                                # initialize the reflection AF
                                self.microscope.laserAutofocusController.initialize_auto()
                                self.reflection_af_initialized = True
                                # do contrast AF for the first FOV
                                if self.do_autofocus and ( (self.NZ == 1) or Z_STACKING_CONFIG == 'FROM CENTER' ) :
                                    configuration_name_AF = MULTIPOINT_AUTOFOCUS_CHANNEL
                                    config_AF = next((config for config in self.configurationManager.configurations if config.name == configuration_name_AF))
                                    self.signal_current_configuration.emit(config_AF)
                                    self.autofocusController.autofocus()
                                    self.autofocusController.wait_till_autofocus_has_completed()
                                # set the current plane as reference
                                self.microscope.laserAutofocusController.set_reference()
                            else:
                                self.microscope.laserAutofocusController.move_to_target(0)
                                self.microscope.laserAutofocusController.move_to_target(0) # for stepper in open loop mode, repeat the operation to counter backlash 

                        if (self.NZ > 1):
                            # move to bottom of the z stack
                            if Z_STACKING_CONFIG == 'FROM CENTER':
                                self.navigationController.move_z_usteps(-self.deltaZ_usteps*round((self.NZ-1)/2))
                                self.wait_till_operation_is_completed()
                                time.sleep(SCAN_STABILIZATION_TIME_MS_Z/1000)
                            # maneuver for achiving uniform step size and repeatability when using open-loop control
                            self.navigationController.move_z_usteps(-160)
                            self.wait_till_operation_is_completed()
                            self.navigationController.move_z_usteps(160)
                            self.wait_till_operation_is_completed()
                            time.sleep(SCAN_STABILIZATION_TIME_MS_Z/1000)

                        # z-stack
                        for k in range(self.NZ):

                            file_ID = coordiante_name + str(i) + '_' + str(j if self.x_scan_direction==1 else self.NX-1-j) + '_' + str(k)
                            # metadata = dict(x = self.navigationController.x_pos_mm, y = self.navigationController.y_pos_mm, z = self.navigationController.z_pos_mm)
                            # metadata = json.dumps(metadata)

                            # iterate through selected modes
                            for config in self.selected_configurations:
                                if 'USB Spectrometer' not in config.name:
                                    # update the current configuration
                                    self.signal_current_configuration.emit(config)
                                    self.wait_till_operation_is_completed()
                                    # trigger acquisition (including turning on the illumination)
                                    if self.liveController.trigger_mode == TriggerMode.SOFTWARE:
                                        self.liveController.turn_on_illumination()
                                        self.wait_till_operation_is_completed()
                                        self.camera.send_trigger()
                                    elif self.liveController.trigger_mode == TriggerMode.HARDWARE:
                                        self.microcontroller.send_hardware_trigger(control_illumination=True,illumination_on_time_us=self.camera.exposure_time*1000)
                                    # read camera frame
                                    image = self.camera.read_frame()
                                    if image is None:
                                        print('self.camera.read_frame() returned None')
                                        continue
                                    # tunr of the illumination if using software trigger
                                    if self.liveController.trigger_mode == TriggerMode.SOFTWARE:
                                        self.liveController.turn_off_illumination()
                                    # process the image -  @@@ to move to camera
                                    image = utils.crop_image(image,self.crop_width,self.crop_height)
                                    image = utils.rotate_and_flip_image(image,rotate_image_angle=self.camera.rotate_image_angle,flip_image=self.camera.flip_image)
                                    # self.image_to_display.emit(cv2.resize(image,(round(self.crop_width*self.display_resolution_scaling), round(self.crop_height*self.display_resolution_scaling)),cv2.INTER_LINEAR))
                                    image_to_display = utils.crop_image(image,round(self.crop_width*self.display_resolution_scaling), round(self.crop_height*self.display_resolution_scaling))
                                    self.image_to_display.emit(image_to_display)
                                    self.image_to_display_multi.emit(image_to_display,config.illumination_source)
                                    if image.dtype == np.uint16:
                                        saving_path = os.path.join(current_path, file_ID + '_' + str(config.name).replace(' ','_') + '.tiff')
                                        if self.camera.is_color:
                                            if 'BF LED matrix' in config.name:
                                                if MULTIPOINT_BF_SAVING_OPTION == 'RGB2GRAY':
                                                    image = cv2.cvtColor(image,cv2.COLOR_RGB2GRAY)
                                                elif MULTIPOINT_BF_SAVING_OPTION == 'Green Channel Only':
                                                    image = image[:,:,1]
                                        iio.imwrite(saving_path,image)
                                    else:
                                        saving_path = os.path.join(current_path, file_ID + '_' + str(config.name).replace(' ','_') + '.' + Acquisition.IMAGE_FORMAT)
                                        if self.camera.is_color:
                                            if 'BF LED matrix' in config.name:
                                                if MULTIPOINT_BF_SAVING_OPTION == 'Raw':
                                                    image = cv2.cvtColor(image,cv2.COLOR_RGB2BGR)
                                                elif MULTIPOINT_BF_SAVING_OPTION == 'RGB2GRAY':
                                                    image = cv2.cvtColor(image,cv2.COLOR_RGB2GRAY)
                                                elif MULTIPOINT_BF_SAVING_OPTION == 'Green Channel Only':
                                                    image = image[:,:,1]
                                            else:
                                                image = cv2.cvtColor(image,cv2.COLOR_RGB2BGR)
                                        cv2.imwrite(saving_path,image)
                                    QApplication.processEvents()
                                else:
                                    if self.usb_spectrometer != None:
                                        for l in range(N_SPECTRUM_PER_POINT):
                                            data = self.usb_spectrometer.read_spectrum()
                                            self.spectrum_to_display.emit(data)
                                            saving_path = os.path.join(current_path, file_ID + '_' + str(config.name).replace(' ','_') + '_' + str(l) + '.csv')
                                            np.savetxt(saving_path,data,delimiter=',')

                            # add the coordinate of the current location
                            new_row = pd.DataFrame({'i':[i],'j':[self.NX-1-j],'k':[k],
                                                    'x (mm)':[self.navigationController.x_pos_mm],
                                                    'y (mm)':[self.navigationController.y_pos_mm],
                                                    'z (um)':[self.navigationController.z_pos_mm*1000]},
                                                    )
                            self.coordinates_pd = pd.concat([self.coordinates_pd, new_row], ignore_index=True)

                            # register the current fov in the navigationViewer
                            self.signal_register_current_fov.emit(self.navigationController.x_pos_mm,self.navigationController.y_pos_mm)

                            # check if the acquisition should be aborted
                            if self.multiPointController.abort_acqusition_requested:
                                self.liveController.turn_off_illumination()
                                self.navigationController.move_x_usteps(-self.dx_usteps)
                                self.wait_till_operation_is_completed()
                                self.navigationController.move_y_usteps(-self.dy_usteps)
                                self.wait_till_operation_is_completed()
                                _usteps_to_clear_backlash = max(160,20*self.navigationController.z_microstepping)
                                self.navigationController.move_z_usteps(-self.dz_usteps-_usteps_to_clear_backlash)
                                self.wait_till_operation_is_completed()
                                self.navigationController.move_z_usteps(_usteps_to_clear_backlash)
                                self.wait_till_operation_is_completed()
                                self.coordinates_pd.to_csv(os.path.join(current_path,'coordinates.csv'),index=False,header=True)
                                self.navigationController.enable_joystick_button_action = True
                                return

                            if self.NZ > 1:
                                # move z
                                if k < self.NZ - 1:
                                    self.navigationController.move_z_usteps(self.deltaZ_usteps)
                                    self.wait_till_operation_is_completed()
                                    time.sleep(SCAN_STABILIZATION_TIME_MS_Z/1000)
                                    self.dz_usteps = self.dz_usteps + self.deltaZ_usteps

                        if self.NZ > 1:
                            # move z back
                            if Z_STACKING_CONFIG == 'FROM CENTER':
                                _usteps_to_clear_backlash = max(160,20*self.navigationController.z_microstepping)
                                self.navigationController.move_z_usteps( -self.deltaZ_usteps*(self.NZ-1) + self.deltaZ_usteps*round((self.NZ-1)/2) - _usteps_to_clear_backlash)
                                self.wait_till_operation_is_completed()
                                self.navigationController.move_z_usteps(_usteps_to_clear_backlash)
                                self.wait_till_operation_is_completed()
                                self.dz_usteps = self.dz_usteps - self.deltaZ_usteps*(self.NZ-1) + self.deltaZ_usteps*round((self.NZ-1)/2)
                            else:
                                self.navigationController.move_z_usteps(-self.deltaZ_usteps*(self.NZ-1) - _usteps_to_clear_backlash)
                                self.wait_till_operation_is_completed()
                                self.navigationController.move_z_usteps(_usteps_to_clear_backlash)
                                self.wait_till_operation_is_completed()
                                self.dz_usteps = self.dz_usteps - self.deltaZ_usteps*(self.NZ-1)

                        # update FOV counter
                        self.FOV_counter = self.FOV_counter + 1

                    if self.NX > 1:
                        # move x
                        if j < self.NX - 1:
                            self.navigationController.move_x_usteps(self.x_scan_direction*self.deltaX_usteps)
                            self.wait_till_operation_is_completed()
                            time.sleep(SCAN_STABILIZATION_TIME_MS_X/1000)
                            self.dx_usteps = self.dx_usteps + self.x_scan_direction*self.deltaX_usteps

                # finished X scan
                '''
                # instead of move back, reverse scan direction (12/29/2021)
                if self.NX > 1:
                    # move x back
                    self.navigationController.move_x_usteps(-self.deltaX_usteps*(self.NX-1))
                    self.wait_till_operation_is_completed()
                    time.sleep(SCAN_STABILIZATION_TIME_MS_X/1000)
                '''
                self.x_scan_direction = -self.x_scan_direction

                if self.NY > 1:
                    # move y
                    if i < self.NY - 1:
                        self.navigationController.move_y_usteps(self.deltaY_usteps)
                        self.wait_till_operation_is_completed()
                        time.sleep(SCAN_STABILIZATION_TIME_MS_Y/1000)
                        self.dy_usteps = self.dy_usteps + self.deltaY_usteps

            # finished XY scan
            if n_regions == 1:
                # only move to the start position if there's only one region in the scan
                if self.NY > 1:
                    # move y back
                    self.navigationController.move_y_usteps(-self.deltaY_usteps*(self.NY-1))
                    self.wait_till_operation_is_completed()
                    time.sleep(SCAN_STABILIZATION_TIME_MS_Y/1000)
                    self.dy_usteps = self.dy_usteps - self.deltaY_usteps*(self.NY-1)

                # move x back at the end of the scan
                if self.x_scan_direction == -1:
                    self.navigationController.move_x_usteps(-self.deltaX_usteps*(self.NX-1))
                    self.wait_till_operation_is_completed()
                    time.sleep(SCAN_STABILIZATION_TIME_MS_X/1000)

                # move z back
                _usteps_to_clear_backlash = max(160,20*self.navigationController.z_microstepping)
                self.navigationController.microcontroller.move_z_to_usteps(z_pos - STAGE_MOVEMENT_SIGN_Z*_usteps_to_clear_backlash)
                self.wait_till_operation_is_completed()
                self.navigationController.move_z_usteps(_usteps_to_clear_backlash)
                self.wait_till_operation_is_completed()

        # finished region scan
        self.coordinates_pd.to_csv(os.path.join(current_path,'coordinates.csv'),index=False,header=True)
        self.navigationController.enable_joystick_button_action = True

class MultiPointController(QObject):

    acquisitionFinished = Signal()
    image_to_display = Signal(np.ndarray)
    image_to_display_multi = Signal(np.ndarray,int)
    spectrum_to_display = Signal(np.ndarray)
    signal_current_configuration = Signal(Configuration)
    signal_register_current_fov = Signal(float,float)

    def __init__(self,camera,navigationController,liveController,autofocusController,configurationManager,usb_spectrometer=None,scanCoordinates=None,parent=None):
        QObject.__init__(self)

        self.camera = camera
        self.microcontroller = navigationController.microcontroller # to move to gui for transparency
        self.navigationController = navigationController
        self.liveController = liveController
        self.autofocusController = autofocusController
        self.configurationManager = configurationManager
        self.NX = 1
        self.NY = 1
        self.NZ = 1
        self.Nt = 1
        mm_per_ustep_X = SCREW_PITCH_X_MM/(self.navigationController.x_microstepping*FULLSTEPS_PER_REV_X)
        mm_per_ustep_Y = SCREW_PITCH_Y_MM/(self.navigationController.y_microstepping*FULLSTEPS_PER_REV_Y)
        mm_per_ustep_Z = SCREW_PITCH_Z_MM/(self.navigationController.z_microstepping*FULLSTEPS_PER_REV_Z)
        self.deltaX = Acquisition.DX
        self.deltaX_usteps = round(self.deltaX/mm_per_ustep_X)
        self.deltaY = Acquisition.DY
        self.deltaY_usteps = round(self.deltaY/mm_per_ustep_Y)
        self.deltaZ = Acquisition.DZ/1000
        self.deltaZ_usteps = round(self.deltaZ/mm_per_ustep_Z)
        self.deltat = 0
        self.do_autofocus = False
        self.do_reflection_af = False
        self.crop_width = Acquisition.CROP_WIDTH
        self.crop_height = Acquisition.CROP_HEIGHT
        self.display_resolution_scaling = Acquisition.IMAGE_DISPLAY_SCALING_FACTOR
        self.counter = 0
        self.experiment_ID = None
        self.base_path = None
        self.selected_configurations = []
        self.usb_spectrometer = usb_spectrometer
        self.scanCoordinates = scanCoordinates
        self.parent = parent

        self.location_list = None # for flexible multipoint

    def set_NX(self,N):
        self.NX = N
    def set_NY(self,N):
        self.NY = N
    def set_NZ(self,N):
        self.NZ = N
    def set_Nt(self,N):
        self.Nt = N
    def set_deltaX(self,delta):
        mm_per_ustep_X = SCREW_PITCH_X_MM/(self.navigationController.x_microstepping*FULLSTEPS_PER_REV_X)
        self.deltaX = delta
        self.deltaX_usteps = round(delta/mm_per_ustep_X)
    def set_deltaY(self,delta):
        mm_per_ustep_Y = SCREW_PITCH_Y_MM/(self.navigationController.y_microstepping*FULLSTEPS_PER_REV_Y)
        self.deltaY = delta
        self.deltaY_usteps = round(delta/mm_per_ustep_Y)
    def set_deltaZ(self,delta_um):
        mm_per_ustep_Z = SCREW_PITCH_Z_MM/(self.navigationController.z_microstepping*FULLSTEPS_PER_REV_Z)
        self.deltaZ = delta_um/1000
        self.deltaZ_usteps = round((delta_um/1000)/mm_per_ustep_Z)
    def set_deltat(self,delta):
        self.deltat = delta
    def set_af_flag(self,flag):
        self.do_autofocus = flag
    def set_reflection_af_flag(self,flag):
        self.do_reflection_af = flag

    def set_crop(self,crop_width,height):
        self.crop_width = crop_width
        self.crop_height = crop_height

    def set_base_path(self,path):
        self.base_path = path

    def start_new_experiment(self,experiment_ID): # @@@ to do: change name to prepare_folder_for_new_experiment
        # generate unique experiment ID
        self.experiment_ID = experiment_ID.replace(' ','_') + '_' + datetime.now().strftime('%Y-%m-%d_%H-%M-%-S.%f')
        self.recording_start_time = time.time()
        # create a new folder
        os.mkdir(os.path.join(self.base_path,self.experiment_ID))
        self.configurationManager.write_configuration(os.path.join(self.base_path,self.experiment_ID)+"/configurations.xml") # save the configuration for the experiment
        acquisition_parameters = {'dx(mm)':self.deltaX, 'Nx':self.NX, 'dy(mm)':self.deltaY, 'Ny':self.NY, 'dz(um)':self.deltaZ*1000,'Nz':self.NZ,'dt(s)':self.deltat,'Nt':self.Nt,'with AF':self.do_autofocus,'with reflection AF':self.do_reflection_af}
        f = open(os.path.join(self.base_path,self.experiment_ID)+"/acquisition parameters.json","w")
        f.write(json.dumps(acquisition_parameters))
        f.close()


    def set_selected_configurations(self, selected_configurations_name):
        self.selected_configurations = []
        for configuration_name in selected_configurations_name:
            self.selected_configurations.append(next((config for config in self.configurationManager.configurations if config.name == configuration_name)))
        
    def run_acquisition(self, location_list=None): # @@@ to do: change name to run_experiment
        print('start multipoint')
        print(str(self.Nt) + '_' + str(self.NX) + '_' + str(self.NY) + '_' + str(self.NZ))
        if location_list is not None:
            print(location_list)
            self.location_list = location_list
        else:
            self.location_list = None

        self.abort_acqusition_requested = False

        self.configuration_before_running_multipoint = self.liveController.currentConfiguration
        # stop live
        if self.liveController.is_live:
            self.liveController_was_live_before_multipoint = True
            self.liveController.stop_live() # @@@ to do: also uncheck the live button
        else:
            self.liveController_was_live_before_multipoint = False

        # disable callback
        if self.camera.callback_is_enabled:
            self.camera_callback_was_enabled_before_multipoint = True
            self.camera.disable_callback()
        else:
            self.camera_callback_was_enabled_before_multipoint = False

        if self.usb_spectrometer != None:
            if self.usb_spectrometer.streaming_started == True and self.usb_spectrometer.streaming_paused == False:
                self.usb_spectrometer.pause_streaming()
                self.usb_spectrometer_was_streaming = True
            else:
                self.usb_spectrometer_was_streaming = False

        # run the acquisition
        self.timestamp_acquisition_started = time.time()
        # create a QThread object
        self.thread = QThread()
        # create a worker object
        self.multiPointWorker = MultiPointWorker(self)
        # move the worker to the thread
        self.multiPointWorker.moveToThread(self.thread)
        # connect signals and slots
        self.thread.started.connect(self.multiPointWorker.run)
        self.multiPointWorker.finished.connect(self._on_acquisition_completed)
        self.multiPointWorker.finished.connect(self.multiPointWorker.deleteLater)
        self.multiPointWorker.finished.connect(self.thread.quit)
        self.multiPointWorker.image_to_display.connect(self.slot_image_to_display)
        self.multiPointWorker.image_to_display_multi.connect(self.slot_image_to_display_multi)
        self.multiPointWorker.spectrum_to_display.connect(self.slot_spectrum_to_display)
        self.multiPointWorker.signal_current_configuration.connect(self.slot_current_configuration,type=Qt.BlockingQueuedConnection)
        self.multiPointWorker.signal_register_current_fov.connect(self.slot_register_current_fov)
        # self.thread.finished.connect(self.thread.deleteLater)
        self.thread.finished.connect(self.thread.quit)
        # start the thread
        self.thread.start()

    def _on_acquisition_completed(self):
        # restore the previous selected mode
        self.signal_current_configuration.emit(self.configuration_before_running_multipoint)

        # re-enable callback
        if self.camera_callback_was_enabled_before_multipoint:
            self.camera.enable_callback()
            self.camera_callback_was_enabled_before_multipoint = False
        
        # re-enable live if it's previously on
        if self.liveController_was_live_before_multipoint:
            self.liveController.start_live()

        if self.usb_spectrometer != None:
            if self.usb_spectrometer_was_streaming:
                self.usb_spectrometer.resume_streaming()
        
        # emit the acquisition finished signal to enable the UI
        self.acquisitionFinished.emit()
        QApplication.processEvents()

    def request_abort_aquisition(self):
        self.abort_acqusition_requested = True

    def slot_image_to_display(self,image):
        self.image_to_display.emit(image)

    def slot_spectrum_to_display(self,data):
        self.spectrum_to_display.emit(data)

    def slot_image_to_display_multi(self,image,illumination_source):
        self.image_to_display_multi.emit(image,illumination_source)

    def slot_current_configuration(self,configuration):
        self.signal_current_configuration.emit(configuration)

    def slot_register_current_fov(self,x_mm,y_mm):
        self.signal_register_current_fov.emit(x_mm,y_mm)


class TrackingController(QObject):

    signal_tracking_stopped = Signal()
    image_to_display = Signal(np.ndarray)
    image_to_display_multi = Signal(np.ndarray,int)
    signal_current_configuration = Signal(Configuration)

    def __init__(self,camera,microcontroller,navigationController,configurationManager,liveController,autofocusController,imageDisplayWindow):
        QObject.__init__(self)
        self.camera = camera
        self.microcontroller = microcontroller
        self.navigationController = navigationController
        self.configurationManager = configurationManager
        self.liveController = liveController
        self.autofocusController = autofocusController
        self.imageDisplayWindow = imageDisplayWindow
        self.tracker = tracking.Tracker_Image()
        # self.tracker_z = tracking.Tracker_Z()
        # self.pid_controller_x = tracking.PID_Controller()
        # self.pid_controller_y = tracking.PID_Controller()
        # self.pid_controller_z = tracking.PID_Controller()

        self.tracking_time_interval_s = 0

        self.crop_width = Acquisition.CROP_WIDTH
        self.crop_height = Acquisition.CROP_HEIGHT
        self.display_resolution_scaling = Acquisition.IMAGE_DISPLAY_SCALING_FACTOR
        self.counter = 0
        self.experiment_ID = None
        self.base_path = None
        self.selected_configurations = []

        self.flag_stage_tracking_enabled = True
        self.flag_AF_enabled = False
        self.flag_save_image = False
        self.flag_stop_tracking_requested = False

        self.pixel_size_um = None
        self.objective = None

    def start_tracking(self):
        
        # save pre-tracking configuration
        print('start tracking')
        self.configuration_before_running_tracking = self.liveController.currentConfiguration
        
        # stop live
        if self.liveController.is_live:
            self.was_live_before_tracking = True
            self.liveController.stop_live() # @@@ to do: also uncheck the live button
        else:
            self.was_live_before_tracking = False

        # disable callback
        if self.camera.callback_is_enabled:
            self.camera_callback_was_enabled_before_tracking = True
            self.camera.disable_callback()
        else:
            self.camera_callback_was_enabled_before_tracking = False

        # hide roi selector
        self.imageDisplayWindow.hide_ROI_selector()

        # run tracking
        self.flag_stop_tracking_requested = False
        # create a QThread object
        try:
            if self.thread.isRunning():
                print('*** previous tracking thread is still running ***')
                self.thread.terminate()
                self.thread.wait()
                print('*** previous tracking threaded manually stopped ***')
        except:
            pass
        self.thread = QThread()
        # create a worker object
        self.trackingWorker = TrackingWorker(self)
        # move the worker to the thread
        self.trackingWorker.moveToThread(self.thread)
        # connect signals and slots
        self.thread.started.connect(self.trackingWorker.run)
        self.trackingWorker.finished.connect(self._on_tracking_stopped)
        self.trackingWorker.finished.connect(self.trackingWorker.deleteLater)
        self.trackingWorker.finished.connect(self.thread.quit)
        self.trackingWorker.image_to_display.connect(self.slot_image_to_display)
        self.trackingWorker.image_to_display_multi.connect(self.slot_image_to_display_multi)
        self.trackingWorker.signal_current_configuration.connect(self.slot_current_configuration,type=Qt.BlockingQueuedConnection)
        # self.thread.finished.connect(self.thread.deleteLater)
        self.thread.finished.connect(self.thread.quit)
        # start the thread
        self.thread.start()

    def _on_tracking_stopped(self):

        # restore the previous selected mode
        self.signal_current_configuration.emit(self.configuration_before_running_tracking)

        # re-enable callback
        if self.camera_callback_was_enabled_before_tracking:
            self.camera.enable_callback()
            self.camera_callback_was_enabled_before_tracking = False
        
        # re-enable live if it's previously on
        if self.was_live_before_tracking:
            self.liveController.start_live()

        # show ROI selector
        self.imageDisplayWindow.show_ROI_selector()
        
        # emit the acquisition finished signal to enable the UI
        self.signal_tracking_stopped.emit()
        QApplication.processEvents()

    def start_new_experiment(self,experiment_ID): # @@@ to do: change name to prepare_folder_for_new_experiment
        # generate unique experiment ID
        self.experiment_ID = experiment_ID + '_' + datetime.now().strftime('%Y-%m-%d_%H-%M-%-S.%f')
        self.recording_start_time = time.time()
        # create a new folder
        try:
            os.mkdir(os.path.join(self.base_path,self.experiment_ID))
            self.configurationManager.write_configuration(os.path.join(self.base_path,self.experiment_ID)+"/configurations.xml") # save the configuration for the experiment
        except:
            print('error in making a new folder')
            pass

    def set_selected_configurations(self, selected_configurations_name):
        self.selected_configurations = []
        for configuration_name in selected_configurations_name:
            self.selected_configurations.append(next((config for config in self.configurationManager.configurations if config.name == configuration_name)))

    def toggle_stage_tracking(self,state):
        self.flag_stage_tracking_enabled = state > 0
        print('set stage tracking enabled to ' + str(self.flag_stage_tracking_enabled))

    def toggel_enable_af(self,state):
        self.flag_AF_enabled = state > 0
        print('set af enabled to ' + str(self.flag_AF_enabled))

    def toggel_save_images(self,state):
        self.flag_save_image = state > 0
        print('set save images to ' + str(self.flag_save_image))

    def set_base_path(self,path):
        self.base_path = path

    def stop_tracking(self):
        self.flag_stop_tracking_requested = True
        print('stop tracking requested')

    def slot_image_to_display(self,image):
        self.image_to_display.emit(image)

    def slot_image_to_display_multi(self,image,illumination_source):
        self.image_to_display_multi.emit(image,illumination_source)

    def slot_current_configuration(self,configuration):
        self.signal_current_configuration.emit(configuration)

    def update_pixel_size(self, pixel_size_um):
        self.pixel_size_um = pixel_size_um

    def update_tracker_selection(self,tracker_str):
        self.tracker.update_tracker_type(tracker_str)

    def set_tracking_time_interval(self,time_interval):
        self.tracking_time_interval_s = time_interval

    def update_image_resizing_factor(self,image_resizing_factor):
        self.image_resizing_factor = image_resizing_factor
        print('update tracking image resizing factor to ' + str(self.image_resizing_factor))
        self.pixel_size_um_scaled = self.pixel_size_um/self.image_resizing_factor

    # PID-based tracking
    '''
    def on_new_frame(self,image,frame_ID,timestamp):
        # initialize the tracker when a new track is started
        if self.tracking_frame_counter == 0:
            # initialize the tracker
            # initialize the PID controller
            pass

        # crop the image, resize the image 
        # [to fill]

        # get the location
        [x,y] = self.tracker_xy.track(image)
        z = self.track_z.track(image)

        # get motion commands
        dx = self.pid_controller_x.get_actuation(x)
        dy = self.pid_controller_y.get_actuation(y)
        dz = self.pid_controller_z.get_actuation(z)

        # read current location from the microcontroller
        current_stage_position = self.microcontroller.read_received_packet()

        # save the coordinate information (possibly enqueue image for saving here to if a separate ImageSaver object is being used) before the next movement
        # [to fill]

        # generate motion commands
        motion_commands = self.generate_motion_commands(self,dx,dy,dz)

        # send motion commands
        self.microcontroller.send_command(motion_commands)

    def start_a_new_track(self):
        self.tracking_frame_counter = 0
    '''

class TrackingWorker(QObject):

    finished = Signal()
    image_to_display = Signal(np.ndarray)
    image_to_display_multi = Signal(np.ndarray,int)
    signal_current_configuration = Signal(Configuration)

    def __init__(self,trackingController):
        QObject.__init__(self)
        self.trackingController = trackingController

        self.camera = self.trackingController.camera
        self.microcontroller = self.trackingController.microcontroller
        self.navigationController = self.trackingController.navigationController
        self.liveController = self.trackingController.liveController
        self.autofocusController = self.trackingController.autofocusController
        self.configurationManager = self.trackingController.configurationManager
        self.imageDisplayWindow = self.trackingController.imageDisplayWindow
        self.crop_width = self.trackingController.crop_width
        self.crop_height = self.trackingController.crop_height
        self.display_resolution_scaling = self.trackingController.display_resolution_scaling
        self.counter = self.trackingController.counter
        self.experiment_ID = self.trackingController.experiment_ID
        self.base_path = self.trackingController.base_path
        self.selected_configurations = self.trackingController.selected_configurations
        self.tracker = trackingController.tracker
        
        self.number_of_selected_configurations = len(self.selected_configurations)

        # self.tracking_time_interval_s = self.trackingController.tracking_time_interval_s
        # self.flag_stage_tracking_enabled = self.trackingController.flag_stage_tracking_enabled
        # self.flag_AF_enabled = False
        # self.flag_save_image = False
        # self.flag_stop_tracking_requested = False

        self.image_saver = ImageSaver_Tracking(base_path=os.path.join(self.base_path,self.experiment_ID),image_format='bmp')

    def run(self):

        tracking_frame_counter = 0
        t0 = time.time()

        # save metadata
        self.txt_file = open( os.path.join(self.base_path,self.experiment_ID,"metadata.txt"), "w+")
        self.txt_file.write('t0: ' + datetime.now().strftime('%Y-%m-%d_%H-%M-%-S.%f') + '\n')
        self.txt_file.write('objective: ' + self.trackingController.objective + '\n')
        self.txt_file.close()

        # create a file for logging 
        self.csv_file = open( os.path.join(self.base_path,self.experiment_ID,"track.csv"), "w+")
        self.csv_file.write('dt (s), x_stage (mm), y_stage (mm), z_stage (mm), x_image (mm), y_image(mm), image_filename\n')

        # reset tracker
        self.tracker.reset()

        # get the manually selected roi
        init_roi = self.imageDisplayWindow.get_roi_bounding_box()
        self.tracker.set_roi_bbox(init_roi)

        # tracking loop
        while self.trackingController.flag_stop_tracking_requested == False:

            print('tracking_frame_counter: ' + str(tracking_frame_counter) )
            if tracking_frame_counter == 0:
                is_first_frame = True
            else:
                is_first_frame = False

            # timestamp
            timestamp_last_frame = time.time()

            # switch to the tracking config
            config = self.selected_configurations[0]
            self.signal_current_configuration.emit(config)
            self.wait_till_operation_is_completed()

            # do autofocus 
            if self.trackingController.flag_AF_enabled and tracking_frame_counter > 1:
                # do autofocus
                print('>>> autofocus')
                self.autofocusController.autofocus()
                self.autofocusController.wait_till_autofocus_has_completed()
                print('>>> autofocus completed')

            # get current position
            x_stage = self.navigationController.x_pos_mm
            y_stage = self.navigationController.y_pos_mm
            z_stage = self.navigationController.z_pos_mm

            # grab an image
            config = self.selected_configurations[0]
            if(self.number_of_selected_configurations > 1):
                self.signal_current_configuration.emit(config)
                self.wait_till_operation_is_completed()
                self.liveController.turn_on_illumination()        # keep illumination on for single configuration acqusition
                self.wait_till_operation_is_completed()
            t = time.time()
            self.camera.send_trigger() 
            image = self.camera.read_frame()
            if(self.number_of_selected_configurations > 1):
                self.liveController.turn_off_illumination()       # keep illumination on for single configuration acqusition
            # image crop, rotation and flip
            image = utils.crop_image(image,self.crop_width,self.crop_height)
            image = np.squeeze(image)
            image = utils.rotate_and_flip_image(image,rotate_image_angle=ROTATE_IMAGE_ANGLE,flip_image=FLIP_IMAGE)
            # get image size
            image_shape = image.shape
            image_center = np.array([image_shape[1]*0.5,image_shape[0]*0.5])

            # image the rest configurations
            for config_ in self.selected_configurations[1:]:
                self.signal_current_configuration.emit(config_)
                self.wait_till_operation_is_completed()
                self.liveController.turn_on_illumination()
                self.wait_till_operation_is_completed()
                self.camera.send_trigger() 
                image_ = self.camera.read_frame()
                self.liveController.turn_off_illumination()
                image_ = utils.crop_image(image_,self.crop_width,self.crop_height)
                image_ = np.squeeze(image_)
                image_ = utils.rotate_and_flip_image(image_,rotate_image_angle=ROTATE_IMAGE_ANGLE,flip_image=FLIP_IMAGE)
                # display image
                # self.image_to_display.emit(cv2.resize(image,(round(self.crop_width*self.display_resolution_scaling), round(self.crop_height*self.display_resolution_scaling)),cv2.INTER_LINEAR))
                image_to_display_ = utils.crop_image(image_,round(self.crop_width*self.liveController.display_resolution_scaling), round(self.crop_height*self.liveController.display_resolution_scaling))
                # self.image_to_display.emit(image_to_display_)
                self.image_to_display_multi.emit(image_to_display_,config_.illumination_source)
                # save image
                if self.trackingController.flag_save_image:
                    if self.camera.is_color:
                        image = cv2.cvtColor(image,cv2.COLOR_RGB2BGR)
                    self.image_saver.enqueue(image_,tracking_frame_counter,str(config_.name))

            # track
            objectFound,centroid,rect_pts = self.tracker.track(image, None, is_first_frame = is_first_frame)
            if objectFound == False:
                print('')
                break
            in_plane_position_error_pixel = image_center - centroid 
            in_plane_position_error_mm = in_plane_position_error_pixel*self.trackingController.pixel_size_um_scaled/1000
            x_error_mm = in_plane_position_error_mm[0]
            y_error_mm = in_plane_position_error_mm[1]

            # display the new bounding box and the image
            self.imageDisplayWindow.update_bounding_box(rect_pts)
            self.imageDisplayWindow.display_image(image)

            # move
            if self.trackingController.flag_stage_tracking_enabled:
                x_correction_usteps = int(x_error_mm/(SCREW_PITCH_X_MM/FULLSTEPS_PER_REV_X/self.navigationController.x_microstepping))
                y_correction_usteps = int(y_error_mm/(SCREW_PITCH_Y_MM/FULLSTEPS_PER_REV_Y/self.navigationController.y_microstepping))
                self.microcontroller.move_x_usteps(TRACKING_MOVEMENT_SIGN_X*x_correction_usteps)
                self.microcontroller.move_y_usteps(TRACKING_MOVEMENT_SIGN_Y*y_correction_usteps) 

            # save image
            if self.trackingController.flag_save_image:
                self.image_saver.enqueue(image,tracking_frame_counter,str(config.name))

            # save position data            
            # self.csv_file.write('dt (s), x_stage (mm), y_stage (mm), z_stage (mm), x_image (mm), y_image(mm), image_filename\n')
            self.csv_file.write(str(t)+','+str(x_stage)+','+str(y_stage)+','+str(z_stage)+','+str(x_error_mm)+','+str(y_error_mm)+','+str(tracking_frame_counter)+'\n')
            if tracking_frame_counter%100 == 0:
                self.csv_file.flush()

            # wait for movement to complete
            self.wait_till_operation_is_completed() # to do - make sure both x movement and y movement are complete

            # wait till tracking interval has elapsed
            while(time.time() - timestamp_last_frame < self.trackingController.tracking_time_interval_s):
                time.sleep(0.005)

            # increament counter 
            tracking_frame_counter = tracking_frame_counter + 1

        # tracking terminated
        self.csv_file.close()
        self.image_saver.close()
        self.finished.emit()

    def wait_till_operation_is_completed(self):
        while self.microcontroller.is_busy():
            time.sleep(SLEEP_TIME_S)


class ImageDisplayWindow(QMainWindow):

    def __init__(self, window_title='', draw_crosshairs = False, show_LUT=False, autoLevels=False):
        super().__init__()
        self.setWindowTitle(window_title)
        self.setWindowFlags(self.windowFlags() | Qt.CustomizeWindowHint)
        self.setWindowFlags(self.windowFlags() & ~Qt.WindowCloseButtonHint)
        self.widget = QWidget()
        self.show_LUT = show_LUT
        self.autoLevels = autoLevels

        # interpret image data as row-major instead of col-major
        pg.setConfigOptions(imageAxisOrder='row-major')

        self.graphics_widget = pg.GraphicsLayoutWidget()
        self.graphics_widget.view = self.graphics_widget.addViewBox()
        self.graphics_widget.view.invertY()
        
        ## lock the aspect ratio so pixels are always square
        self.graphics_widget.view.setAspectLocked(True)
        
        ## Create image item
        if self.show_LUT:
            self.graphics_widget.view = pg.ImageView()
            self.graphics_widget.img = self.graphics_widget.view.getImageItem()
            self.graphics_widget.img.setBorder('w')
            self.graphics_widget.view.ui.roiBtn.hide()
            self.graphics_widget.view.ui.menuBtn.hide()
            # self.LUTWidget = self.graphics_widget.view.getHistogramWidget()
            # self.LUTWidget.autoHistogramRange()
            # self.graphics_widget.view.autolevels()
        else:
            self.graphics_widget.img = pg.ImageItem(border='w')
            self.graphics_widget.view.addItem(self.graphics_widget.img)

        ## Create ROI
        self.roi_pos = (500,500)
        self.roi_size = (500,500)
        self.ROI = pg.ROI(self.roi_pos, self.roi_size, scaleSnap=True, translateSnap=True)
        self.ROI.setZValue(10)
        self.ROI.addScaleHandle((0,0), (1,1))
        self.ROI.addScaleHandle((1,1), (0,0))
        self.graphics_widget.view.addItem(self.ROI)
        self.ROI.hide()
        self.ROI.sigRegionChanged.connect(self.update_ROI)
        self.roi_pos = self.ROI.pos()
        self.roi_size = self.ROI.size()

        ## Variables for annotating images
        self.draw_rectangle = False
        self.ptRect1 = None
        self.ptRect2 = None
        self.DrawCirc = False
        self.centroid = None
        self.DrawCrossHairs = False
        self.image_offset = np.array([0, 0])

        ## Layout
        layout = QGridLayout()
        if self.show_LUT:
            layout.addWidget(self.graphics_widget.view, 0, 0) 
        else:
            layout.addWidget(self.graphics_widget, 0, 0) 
        self.widget.setLayout(layout)
        self.setCentralWidget(self.widget)

        # set window size
        desktopWidget = QDesktopWidget();
        width = min(desktopWidget.height()*0.9,1000) #@@@TO MOVE@@@#
        height = width
        self.setFixedSize(width,height)

    def display_image(self,image):
        if ENABLE_TRACKING:
            image = np.copy(image)
            self.image_height = image.shape[0],
            self.image_width = image.shape[1]
            if(self.draw_rectangle):
                cv2.rectangle(image, self.ptRect1, self.ptRect2,(255,255,255) , 4)
                self.draw_rectangle = False
            self.graphics_widget.img.setImage(image,autoLevels=self.autoLevels)
        else:
            self.graphics_widget.img.setImage(image,autoLevels=self.autoLevels)

    def update_ROI(self):
        self.roi_pos = self.ROI.pos()
        self.roi_size = self.ROI.size()

    def show_ROI_selector(self):
        self.ROI.show()

    def hide_ROI_selector(self):
        self.ROI.hide()

    def get_roi(self):
        return self.roi_pos,self.roi_size

    def update_bounding_box(self,pts):
        self.draw_rectangle=True
        self.ptRect1=(pts[0][0],pts[0][1])
        self.ptRect2=(pts[1][0],pts[1][1])

    def get_roi_bounding_box(self):
        self.update_ROI()
        width = self.roi_size[0]
        height = self.roi_size[1]
        xmin = max(0, self.roi_pos[0])
        ymin = max(0, self.roi_pos[1])
        return np.array([xmin, ymin, width, height])

    def set_autolevel(self,enabled):
        self.autoLevels = enabled
        print('set autolevel to ' + str(enabled))

class NavigationViewer(QFrame):

    def __init__(self, sample = 'glass slide', invertX = False, *args, **kwargs):
        super().__init__(*args, **kwargs)
        self.setFrameStyle(QFrame.Panel | QFrame.Raised)

        # interpret image data as row-major instead of col-major
        pg.setConfigOptions(imageAxisOrder='row-major')
        self.graphics_widget = pg.GraphicsLayoutWidget()
        self.graphics_widget.setBackground("w")
        self.graphics_widget.view = self.graphics_widget.addViewBox(invertX=invertX,invertY=True)
        ## lock the aspect ratio so pixels are always square
        self.graphics_widget.view.setAspectLocked(True)
        ## Create image item
        self.graphics_widget.img = pg.ImageItem(border='w')
        self.graphics_widget.view.addItem(self.graphics_widget.img)

        self.grid = QVBoxLayout()
        self.grid.addWidget(self.graphics_widget)
        self.setLayout(self.grid)

        if sample == 'glass slide':
            self.background_image = cv2.imread('images/slide carrier_828x662.png')
        elif sample == '384 well plate':
            self.background_image = cv2.imread('images/384 well plate_1509x1010.png')
        elif sample == '96 well plate':
            self.background_image = cv2.imread('images/96 well plate_1509x1010.png')
        elif sample == '24 well plate':
            self.background_image = cv2.imread('images/24 well plate_1509x1010.png')
        elif sample == '12 well plate':
            self.background_image = cv2.imread('images/12 well plate_1509x1010.png')
        elif sample == '6 well plate':
            self.background_image = cv2.imread('images/6 well plate_1509x1010.png')
        
        self.current_image = np.copy(self.background_image)
        self.current_image_display = np.copy(self.background_image)
        self.image_height = self.background_image.shape[0]
        self.image_width = self.background_image.shape[1]

        self.location_update_threshold_mm = 0.4
        self.sample = sample

        if sample == 'glass slide':
            self.origin_bottom_left_x = 200
            self.origin_bottom_left_y = 120
            self.mm_per_pixel = 0.1453
            self.fov_size_mm = 3000*1.85/(50/9)/1000
        else:
            self.location_update_threshold_mm = 0.05
            self.mm_per_pixel = 0.084665
            self.fov_size_mm = 3000*1.85/(50/10)/1000
            self.origin_bottom_left_x = X_ORIGIN_384_WELLPLATE_PIXEL - (X_MM_384_WELLPLATE_UPPERLEFT)/self.mm_per_pixel
            self.origin_bottom_left_y = Y_ORIGIN_384_WELLPLATE_PIXEL - (Y_MM_384_WELLPLATE_UPPERLEFT)/self.mm_per_pixel         

        self.box_color = (255, 0, 0)
        self.box_line_thickness = 2

        self.x_mm = None
        self.y_mm = None

        self.update_display()

    def update_current_location(self,x_mm,y_mm):
        if self.x_mm != None and self.y_mm != None:
            # update only when the displacement has exceeded certain value
            if abs(x_mm - self.x_mm) > self.location_update_threshold_mm or abs(y_mm - self.y_mm) > self.location_update_threshold_mm:
                self.draw_current_fov(x_mm,y_mm)
                self.update_display()
                self.x_mm = x_mm
                self.y_mm = y_mm
        else:
            self.draw_current_fov(x_mm,y_mm)
            self.update_display()
            self.x_mm = x_mm
            self.y_mm = y_mm

    def draw_current_fov(self,x_mm,y_mm):
        self.current_image_display = np.copy(self.current_image)
        if self.sample == 'glass slide':
            current_FOV_top_left = (round(self.origin_bottom_left_x + x_mm/self.mm_per_pixel - self.fov_size_mm/2/self.mm_per_pixel),
                                    round(self.image_height - (self.origin_bottom_left_y + y_mm/self.mm_per_pixel) - self.fov_size_mm/2/self.mm_per_pixel))
            current_FOV_bottom_right = (round(self.origin_bottom_left_x + x_mm/self.mm_per_pixel + self.fov_size_mm/2/self.mm_per_pixel),
                                    round(self.image_height - (self.origin_bottom_left_y + y_mm/self.mm_per_pixel) + self.fov_size_mm/2/self.mm_per_pixel))
        else:
            current_FOV_top_left = (round(self.origin_bottom_left_x + x_mm/self.mm_per_pixel - self.fov_size_mm/2/self.mm_per_pixel),
                                    round((self.origin_bottom_left_y + y_mm/self.mm_per_pixel) - self.fov_size_mm/2/self.mm_per_pixel))
            current_FOV_bottom_right = (round(self.origin_bottom_left_x + x_mm/self.mm_per_pixel + self.fov_size_mm/2/self.mm_per_pixel),
                                    round((self.origin_bottom_left_y + y_mm/self.mm_per_pixel) + self.fov_size_mm/2/self.mm_per_pixel))
        cv2.rectangle(self.current_image_display, current_FOV_top_left, current_FOV_bottom_right, self.box_color, self.box_line_thickness)

    def update_display(self):
        self.graphics_widget.img.setImage(self.current_image_display,autoLevels=False)

    def clear_slide(self):
        self.current_image = np.copy(self.background_image)
        self.current_image_display = np.copy(self.background_image)
        self.update_display()

    def register_fov(self,x_mm,y_mm):
        color = (0,0,255)
        if self.sample == 'glass slide':
            current_FOV_top_left = (round(self.origin_bottom_left_x + x_mm/self.mm_per_pixel - self.fov_size_mm/2/self.mm_per_pixel),
                                    round(self.image_height - (self.origin_bottom_left_y + y_mm/self.mm_per_pixel) - self.fov_size_mm/2/self.mm_per_pixel))
            current_FOV_bottom_right = (round(self.origin_bottom_left_x + x_mm/self.mm_per_pixel + self.fov_size_mm/2/self.mm_per_pixel),
                                    round(self.image_height - (self.origin_bottom_left_y + y_mm/self.mm_per_pixel) + self.fov_size_mm/2/self.mm_per_pixel))
        else:
            current_FOV_top_left = (round(self.origin_bottom_left_x + x_mm/self.mm_per_pixel - self.fov_size_mm/2/self.mm_per_pixel),
                                    round((self.origin_bottom_left_y + y_mm/self.mm_per_pixel) - self.fov_size_mm/2/self.mm_per_pixel))
            current_FOV_bottom_right = (round(self.origin_bottom_left_x + x_mm/self.mm_per_pixel + self.fov_size_mm/2/self.mm_per_pixel),
                                    round((self.origin_bottom_left_y + y_mm/self.mm_per_pixel) + self.fov_size_mm/2/self.mm_per_pixel))
        cv2.rectangle(self.current_image, current_FOV_top_left, current_FOV_bottom_right, color, self.box_line_thickness)

    def register_fov_to_image(self,x_mm,y_mm):
        color = (252,174,30)
        if self.sample == 'glass slide':
            current_FOV_top_left = (round(self.origin_bottom_left_x + x_mm/self.mm_per_pixel - self.fov_size_mm/2/self.mm_per_pixel),
                                    round(self.image_height - (self.origin_bottom_left_y + y_mm/self.mm_per_pixel) - self.fov_size_mm/2/self.mm_per_pixel))
            current_FOV_bottom_right = (round(self.origin_bottom_left_x + x_mm/self.mm_per_pixel + self.fov_size_mm/2/self.mm_per_pixel),
                                    round(self.image_height - (self.origin_bottom_left_y + y_mm/self.mm_per_pixel) + self.fov_size_mm/2/self.mm_per_pixel))
        else:
            current_FOV_top_left = (round(self.origin_bottom_left_x + x_mm/self.mm_per_pixel - self.fov_size_mm/2/self.mm_per_pixel),
                                    round((self.origin_bottom_left_y + y_mm/self.mm_per_pixel) - self.fov_size_mm/2/self.mm_per_pixel))
            current_FOV_bottom_right = (round(self.origin_bottom_left_x + x_mm/self.mm_per_pixel + self.fov_size_mm/2/self.mm_per_pixel),
                                    round((self.origin_bottom_left_y + y_mm/self.mm_per_pixel) + self.fov_size_mm/2/self.mm_per_pixel))
        cv2.rectangle(self.current_image, current_FOV_top_left, current_FOV_bottom_right, color, self.box_line_thickness)

    def deregister_fov_to_image(self,x_mm,y_mm):
        color = (255,255,255)
        if self.sample == 'glass slide':
            current_FOV_top_left = (round(self.origin_bottom_left_x + x_mm/self.mm_per_pixel - self.fov_size_mm/2/self.mm_per_pixel),
                                    round(self.image_height - (self.origin_bottom_left_y + y_mm/self.mm_per_pixel) - self.fov_size_mm/2/self.mm_per_pixel))
            current_FOV_bottom_right = (round(self.origin_bottom_left_x + x_mm/self.mm_per_pixel + self.fov_size_mm/2/self.mm_per_pixel),
                                    round(self.image_height - (self.origin_bottom_left_y + y_mm/self.mm_per_pixel) + self.fov_size_mm/2/self.mm_per_pixel))
        else:
            current_FOV_top_left = (round(self.origin_bottom_left_x + x_mm/self.mm_per_pixel - self.fov_size_mm/2/self.mm_per_pixel),
                                    round((self.origin_bottom_left_y + y_mm/self.mm_per_pixel) - self.fov_size_mm/2/self.mm_per_pixel))
            current_FOV_bottom_right = (round(self.origin_bottom_left_x + x_mm/self.mm_per_pixel + self.fov_size_mm/2/self.mm_per_pixel),
                                    round((self.origin_bottom_left_y + y_mm/self.mm_per_pixel) + self.fov_size_mm/2/self.mm_per_pixel))
        cv2.rectangle(self.current_image, current_FOV_top_left, current_FOV_bottom_right, color, self.box_line_thickness)


class ImageArrayDisplayWindow(QMainWindow):

    def __init__(self, window_title=''):
        super().__init__()
        self.setWindowTitle(window_title)
        self.setWindowFlags(self.windowFlags() | Qt.CustomizeWindowHint)
        self.setWindowFlags(self.windowFlags() & ~Qt.WindowCloseButtonHint)
        self.widget = QWidget()

        # interpret image data as row-major instead of col-major
        pg.setConfigOptions(imageAxisOrder='row-major')

        self.graphics_widget_1 = pg.GraphicsLayoutWidget()
        self.graphics_widget_1.view = self.graphics_widget_1.addViewBox()
        self.graphics_widget_1.view.setAspectLocked(True)
        self.graphics_widget_1.img = pg.ImageItem(border='w')
        self.graphics_widget_1.view.addItem(self.graphics_widget_1.img)

        self.graphics_widget_2 = pg.GraphicsLayoutWidget()
        self.graphics_widget_2.view = self.graphics_widget_2.addViewBox()
        self.graphics_widget_2.view.setAspectLocked(True)
        self.graphics_widget_2.img = pg.ImageItem(border='w')
        self.graphics_widget_2.view.addItem(self.graphics_widget_2.img)

        self.graphics_widget_3 = pg.GraphicsLayoutWidget()
        self.graphics_widget_3.view = self.graphics_widget_3.addViewBox()
        self.graphics_widget_3.view.setAspectLocked(True)
        self.graphics_widget_3.img = pg.ImageItem(border='w')
        self.graphics_widget_3.view.addItem(self.graphics_widget_3.img)

        self.graphics_widget_4 = pg.GraphicsLayoutWidget()
        self.graphics_widget_4.view = self.graphics_widget_4.addViewBox()
        self.graphics_widget_4.view.setAspectLocked(True)
        self.graphics_widget_4.img = pg.ImageItem(border='w')
        self.graphics_widget_4.view.addItem(self.graphics_widget_4.img)

        ## Layout
        layout = QGridLayout()
        layout.addWidget(self.graphics_widget_1, 0, 0)
        layout.addWidget(self.graphics_widget_2, 0, 1)
        layout.addWidget(self.graphics_widget_3, 1, 0)
        layout.addWidget(self.graphics_widget_4, 1, 1) 
        self.widget.setLayout(layout)
        self.setCentralWidget(self.widget)

        # set window size
        desktopWidget = QDesktopWidget();
        width = min(desktopWidget.height()*0.9,1000) #@@@TO MOVE@@@#
        height = width
        self.setFixedSize(width,height)

    def display_image(self,image,illumination_source):
        if illumination_source < 11:
            self.graphics_widget_1.img.setImage(image,autoLevels=False)
        elif illumination_source == 11:
            self.graphics_widget_2.img.setImage(image,autoLevels=False)
        elif illumination_source == 12:
            self.graphics_widget_3.img.setImage(image,autoLevels=False)
        elif illumination_source == 13:
            self.graphics_widget_4.img.setImage(image,autoLevels=False)

class ConfigurationManager(QObject):
    def __init__(self,filename=str(Path.home()) + "/configurations_default.xml"):
        QObject.__init__(self)
        self.config_filename = filename
        self.configurations = []
        self.read_configurations()
        
    def save_configurations(self):
        self.write_configuration(self.config_filename)

    def write_configuration(self,filename):
        self.config_xml_tree.write(filename, encoding="utf-8", xml_declaration=True, pretty_print=True)

    def read_configurations(self):
        if(os.path.isfile(self.config_filename)==False):
            utils_config.generate_default_configuration(self.config_filename)
        self.config_xml_tree = ET.parse(self.config_filename)
        self.config_xml_tree_root = self.config_xml_tree.getroot()
        self.num_configurations = 0
        for mode in self.config_xml_tree_root.iter('mode'):
            self.num_configurations = self.num_configurations + 1
            self.configurations.append(
                Configuration(
                    mode_id = mode.get('ID'),
                    name = mode.get('Name'),
                    exposure_time = float(mode.get('ExposureTime')),
                    analog_gain = float(mode.get('AnalogGain')),
                    illumination_source = int(mode.get('IlluminationSource')),
                    illumination_intensity = float(mode.get('IlluminationIntensity')),
                    camera_sn = mode.get('CameraSN'))
            )

    def update_configuration(self,configuration_id,attribute_name,new_value):
        list = self.config_xml_tree_root.xpath("//mode[contains(@ID," + "'" + str(configuration_id) + "')]")
        mode_to_update = list[0]
        mode_to_update.set(attribute_name,str(new_value))
        self.save_configurations()

class PlateReaderNavigationController(QObject):

    signal_homing_complete = Signal()
    signal_current_well = Signal(str)

    def __init__(self,microcontroller):
        QObject.__init__(self)
        self.microcontroller = microcontroller
        self.x_pos_mm = 0
        self.y_pos_mm = 0
        self.z_pos_mm = 0
        self.z_pos = 0
        self.x_microstepping = MICROSTEPPING_DEFAULT_X
        self.y_microstepping = MICROSTEPPING_DEFAULT_Y
        self.z_microstepping = MICROSTEPPING_DEFAULT_Z
        self.column = ''
        self.row = ''

        # to be moved to gui for transparency
        self.microcontroller.set_callback(self.update_pos)

        self.is_homing = False
        self.is_scanning = False

    def move_x_usteps(self,usteps):
        self.microcontroller.move_x_usteps(usteps)

    def move_y_usteps(self,usteps):
        self.microcontroller.move_y_usteps(usteps)

    def move_z_usteps(self,usteps):
        self.microcontroller.move_z_usteps(usteps)

    def move_x_to_usteps(self,usteps):
        self.microcontroller.move_x_to_usteps(usteps)

    def move_y_to_usteps(self,usteps):
        self.microcontroller.move_y_to_usteps(usteps)

    def move_z_to_usteps(self,usteps):
        self.microcontroller.move_z_to_usteps(usteps)

    def moveto(self,column,row):
        if column != '':
            mm_per_ustep_X = SCREW_PITCH_X_MM/(self.x_microstepping*FULLSTEPS_PER_REV_X)
            x_mm = PLATE_READER.OFFSET_COLUMN_1_MM + (int(column)-1)*PLATE_READER.COLUMN_SPACING_MM
            x_usteps = STAGE_MOVEMENT_SIGN_X*round(x_mm/mm_per_ustep_X)
            self.move_x_to_usteps(x_usteps)
        if row != '':
            mm_per_ustep_Y = SCREW_PITCH_Y_MM/(self.y_microstepping*FULLSTEPS_PER_REV_Y)
            y_mm = PLATE_READER.OFFSET_ROW_A_MM + (ord(row) - ord('A'))*PLATE_READER.ROW_SPACING_MM
            y_usteps = STAGE_MOVEMENT_SIGN_Y*round(y_mm/mm_per_ustep_Y)
            self.move_y_to_usteps(y_usteps)

    def moveto_row(self,row):
        # row: int, starting from 0
        mm_per_ustep_Y = SCREW_PITCH_Y_MM/(self.y_microstepping*FULLSTEPS_PER_REV_Y)
        y_mm = PLATE_READER.OFFSET_ROW_A_MM + row*PLATE_READER.ROW_SPACING_MM
        y_usteps = round(y_mm/mm_per_ustep_Y)
        self.move_y_to_usteps(y_usteps)

    def moveto_column(self,column):
        # column: int, starting from 0
        mm_per_ustep_X = SCREW_PITCH_X_MM/(self.x_microstepping*FULLSTEPS_PER_REV_X)
        x_mm = PLATE_READER.OFFSET_COLUMN_1_MM + column*PLATE_READER.COLUMN_SPACING_MM
        x_usteps = round(x_mm/mm_per_ustep_X)
        self.move_x_to_usteps(x_usteps)

    def update_pos(self,microcontroller):
        # get position from the microcontroller
        x_pos, y_pos, z_pos, theta_pos = microcontroller.get_pos()
        self.z_pos = z_pos
        # calculate position in mm or rad
        if USE_ENCODER_X:
            self.x_pos_mm = x_pos*STAGE_POS_SIGN_X*ENCODER_STEP_SIZE_X_MM
        else:
            self.x_pos_mm = x_pos*STAGE_POS_SIGN_X*(SCREW_PITCH_X_MM/(self.x_microstepping*FULLSTEPS_PER_REV_X))
        if USE_ENCODER_Y:
            self.y_pos_mm = y_pos*STAGE_POS_SIGN_Y*ENCODER_STEP_SIZE_Y_MM
        else:
            self.y_pos_mm = y_pos*STAGE_POS_SIGN_Y*(SCREW_PITCH_Y_MM/(self.y_microstepping*FULLSTEPS_PER_REV_Y))
        if USE_ENCODER_Z:
            self.z_pos_mm = z_pos*STAGE_POS_SIGN_Z*ENCODER_STEP_SIZE_Z_MM
        else:
            self.z_pos_mm = z_pos*STAGE_POS_SIGN_Z*(SCREW_PITCH_Z_MM/(self.z_microstepping*FULLSTEPS_PER_REV_Z))
        # check homing status
        if self.is_homing and self.microcontroller.mcu_cmd_execution_in_progress == False:
            self.signal_homing_complete.emit()
        # for debugging
        # print('X: ' + str(self.x_pos_mm) + ' Y: ' + str(self.y_pos_mm))
        # check and emit current position
        column = round((self.x_pos_mm - PLATE_READER.OFFSET_COLUMN_1_MM)/PLATE_READER.COLUMN_SPACING_MM)
        if column >= 0 and column <= PLATE_READER.NUMBER_OF_COLUMNS:
            column = str(column+1)
        else:
            column = ' '
        row = round((self.y_pos_mm - PLATE_READER.OFFSET_ROW_A_MM)/PLATE_READER.ROW_SPACING_MM)
        if row >= 0 and row <= PLATE_READER.NUMBER_OF_ROWS:
            row = chr(ord('A')+row)
        else:
            row = ' '

        if self.is_scanning:
            self.signal_current_well.emit(row+column)

    def home(self):
        self.is_homing = True
        self.microcontroller.home_xy()

    def home_x(self):
        self.microcontroller.home_x()

    def home_y(self):
        self.microcontroller.home_y()

class ScanCoordinates(object):
    def __init__(self):
        self.coordinates_mm = []
        self.name = []
        self.well_selector = None

    def add_well_selector(self,well_selector):
        self.well_selector = well_selector

    def get_selected_wells(self):
        # get selected wells from the widget
        selected_wells = self.well_selector.get_selected_cells()
        selected_wells = np.array(selected_wells)
        # clear the previous selection
        self.coordinates_mm = []
        self.name = []
        # populate the coordinates
        rows = np.unique(selected_wells[:,0])
        _increasing = True
        for row in rows:
            items = selected_wells[selected_wells[:,0]==row]
            columns = items[:,1]
            columns = np.sort(columns)
            if _increasing==False:
                columns = np.flip(columns)
            for column in columns:
                x_mm = X_MM_384_WELLPLATE_UPPERLEFT + WELL_SIZE_MM_384_WELLPLATE/2 - (A1_X_MM_384_WELLPLATE+WELL_SPACING_MM_384_WELLPLATE*NUMBER_OF_SKIP_384) + column*WELL_SPACING_MM + A1_X_MM + WELLPLATE_OFFSET_X_mm
                y_mm = Y_MM_384_WELLPLATE_UPPERLEFT + WELL_SIZE_MM_384_WELLPLATE/2 - (A1_Y_MM_384_WELLPLATE+WELL_SPACING_MM_384_WELLPLATE*NUMBER_OF_SKIP_384) + row*WELL_SPACING_MM + A1_Y_MM + WELLPLATE_OFFSET_Y_mm
                self.coordinates_mm.append((x_mm,y_mm))
                self.name.append(chr(ord('A')+row)+str(column+1))
            _increasing = not _increasing


class LaserAutofocusController(QObject):

    image_to_display = Signal(np.ndarray)
    signal_displacement_um = Signal(float)

    def __init__(self,microcontroller,camera,liveController,navigationController,has_two_interfaces=True,use_glass_top=True):
        QObject.__init__(self)
        self.microcontroller = microcontroller
        self.camera = camera
        self.liveController = liveController
        self.navigationController = navigationController

        self.is_initialized = False
        self.x_reference = 0
        self.pixel_to_um = 1
        self.x_offset = 0
        self.y_offset = 0
        self.x_width = 3088
        self.y_width = 2064

        self.has_two_interfaces = has_two_interfaces # e.g. air-glass and glass water, set to false when (1) using oil immersion (2) using 1 mm thick slide (3) using metal coated slide or Si wafer
        self.use_glass_top = use_glass_top
        self.spot_spacing_pixels = None # spacing between the spots from the two interfaces (unit: pixel)

    def initialize_manual(self, x_offset, y_offset, width, height, pixel_to_um, x_reference):
        # x_reference is relative to the full sensor
        self.pixel_to_um = pixel_to_um
        self.x_offset = int((x_offset//8)*8)
        self.y_offset = int((y_offset//2)*2)
        self.width = int((width//8)*8)
        self.height = int((height//2)*2)
        self.x_reference = x_reference - self.x_offset # self.x_reference is relative to the cropped region
        self.camera.set_ROI(self.x_offset,self.y_offset,self.width,self.height)
        self.is_initialized = True

    def initialize_auto(self):

        # first find the region to crop
        # then calculate the convert factor

        # set camera to use full sensor
        self.camera.set_ROI(0,0,None,None) # set offset first
        self.camera.set_ROI(0,0,3088,2064)
        # update camera settings
        self.camera.set_exposure_time(FOCUS_CAMERA_EXPOSURE_TIME_MS)
        self.camera.set_analog_gain(FOCUS_CAMERA_ANALOG_GAIN)
        
        # turn on the laser
        self.microcontroller.turn_on_AF_laser()
        self.wait_till_operation_is_completed()

        # get laser spot location
        x,y = self._get_laser_spot_centroid()

        # turn off the laser
        self.microcontroller.turn_off_AF_laser()
        self.wait_till_operation_is_completed()

        x_offset = x - LASER_AF_CROP_WIDTH/2
        y_offset = y - LASER_AF_CROP_HEIGHT/2
        print('laser spot location on the full sensor is (' + str(int(x)) + ',' + str(int(y)) + ')')

        # set camera crop
        self.initialize_manual(x_offset, y_offset, LASER_AF_CROP_WIDTH, LASER_AF_CROP_HEIGHT, 1, x)

        # move z
        self.navigationController.move_z(-0.018)
        self.wait_till_operation_is_completed()
        self.navigationController.move_z(0.012)
        self.wait_till_operation_is_completed()
        time.sleep(0.02)
        x0,y0 = self._get_laser_spot_centroid()
        self.navigationController.move_z(0.006)
        self.wait_till_operation_is_completed()
        time.sleep(0.02)
        x1,y1 = self._get_laser_spot_centroid()

        # calculate the conversion factor
        self.pixel_to_um = 6.0/(x1-x0)
        print('pixel to um conversion factor is ' + str(self.pixel_to_um) + ' um/pixel')
        # for simulation
        if x1-x0 == 0:
            self.pixel_to_um = 0.4

        # set reference
        self.x_reference = x1

    def measure_displacement(self):
        # turn on the laser
        self.microcontroller.turn_on_AF_laser()
        self.wait_till_operation_is_completed()
        # get laser spot location
        x,y = self._get_laser_spot_centroid()
        # turn off the laser
        self.microcontroller.turn_off_AF_laser()
        self.wait_till_operation_is_completed()
        # calculate displacement
        displacement_um = (x - self.x_reference)*self.pixel_to_um
        self.signal_displacement_um.emit(displacement_um)
        return displacement_um

    def move_to_target(self,target_um):
        current_displacement_um = self.measure_displacement()
        um_to_move = target_um - current_displacement_um
        # limit the range of movement
        um_to_move = min(um_to_move,200)
        um_to_move = max(um_to_move,-200)
        self.navigationController.move_z(um_to_move/1000)
        self.wait_till_operation_is_completed()
        # update the displacement measurement
        self.measure_displacement()

    def set_reference(self):
        # turn on the laser
        self.microcontroller.turn_on_AF_laser()
        self.wait_till_operation_is_completed()
        # get laser spot location
        x,y = self._get_laser_spot_centroid()
        # turn off the laser
        self.microcontroller.turn_off_AF_laser()
        self.wait_till_operation_is_completed()
        self.x_reference = x
        self.signal_displacement_um.emit(0)

    def _caculate_centroid(self,image):
        if self.has_two_interfaces == False:
            h,w = image.shape
            x,y = np.meshgrid(range(w),range(h))
            I = image.astype(float)
            I = I - np.amin(I)
            I[I/np.amax(I)<0.2] = 0
            x = np.sum(x*I)/np.sum(I)
            y = np.sum(y*I)/np.sum(I)
            return x,y
        else:
            I = image
            # get the y position of the spots
            tmp = np.sum(I,axis=1)
            y0 = np.argmax(tmp)
            # crop along the y axis
            I = I[y0-96:y0+96,:]
            # signal along x
            tmp = np.sum(I,axis=0)
            # find peaks
            peak_locations,_ = scipy.signal.find_peaks(tmp,distance=100)
            idx = np.argsort(tmp[peak_locations])
            peak_0_location = peak_locations[idx[-1]]
            peak_1_location = peak_locations[idx[-2]] # for air-glass-water, the smaller peak corresponds to the glass-water interface
            self.spot_spacing_pixels = peak_1_location-peak_0_location
            '''
            # find peaks - alternative
            if self.spot_spacing_pixels is not None:
                peak_locations,_ = scipy.signal.find_peaks(tmp,distance=100)
                idx = np.argsort(tmp[peak_locations])
                peak_0_location = peak_locations[idx[-1]]
                peak_1_location = peak_locations[idx[-2]] # for air-glass-water, the smaller peak corresponds to the glass-water interface
                self.spot_spacing_pixels = peak_1_location-peak_0_location
            else:
                peak_0_location = np.argmax(tmp)
                peak_1_location = peak_0_location + self.spot_spacing_pixels
            '''
            # choose which surface to use
            if self.use_glass_top:
                x1 = peak_1_location
            else:
                x1 = peak_0_location
            # find centroid
            h,w = I.shape
            x,y = np.meshgrid(range(w),range(h))
            I = I[:,max(0,x1-64):min(w-1,x1+64)]
            x = x[:,max(0,x1-64):min(w-1,x1+64)]
            y = y[:,max(0,x1-64):min(w-1,x1+64)]
            I = I.astype(float)
            I = I - np.amin(I)
            I[I/np.amax(I)<0.1] = 0
            x1 = np.sum(x*I)/np.sum(I)
            y1 = np.sum(y*I)/np.sum(I)
            return x1,y0-96+y1

    def _get_laser_spot_centroid(self):
        # disable camera callback
        self.camera.disable_callback()
        tmp_x = 0
        tmp_y = 0
        for i in range(LASER_AF_AVERAGING_N):
            # send camera trigger
            if self.liveController.trigger_mode == TriggerMode.SOFTWARE:            
                self.camera.send_trigger()
            elif self.liveController.trigger_mode == TriggerMode.HARDWARE:
                # self.microcontroller.send_hardware_trigger(control_illumination=True,illumination_on_time_us=self.camera.exposure_time*1000)
                pass # to edit
            # read camera frame
            image = self.camera.read_frame()
            # optionally display the image
            if LASER_AF_DISPLAY_SPOT_IMAGE:
                self.image_to_display.emit(image)
            # calculate centroid
            x,y = self._caculate_centroid(image)
            tmp_x = tmp_x + x
            tmp_y = tmp_y + y
        x = tmp_x/LASER_AF_AVERAGING_N
        y = tmp_y/LASER_AF_AVERAGING_N
        return x,y

    def wait_till_operation_is_completed(self):
        while self.microcontroller.is_busy():
            time.sleep(SLEEP_TIME_S)
        <|MERGE_RESOLUTION|>--- conflicted
+++ resolved
@@ -1209,11 +1209,7 @@
                 # move to the specified coordinate
                 self.navigationController.move_x_to(coordiante_mm[0]-self.deltaX*(self.NX-1)/2)
                 self.navigationController.move_y_to(coordiante_mm[1]-self.deltaY*(self.NY-1)/2)
-<<<<<<< HEAD
                 self.wait_till_operation_is_completed()
-=======
-                # check if z is included in the coordinate
->>>>>>> d2d1f80a
                 if len(coordiante_mm) == 3:
                     if coordiante_mm[2] >= self.navigationController.z_pos_mm:
                         self.navigationController.move_z_to(coordiante_mm[2])
